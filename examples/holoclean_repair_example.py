import holoclean
from detect import *
from repair.featurize import *

# 1. Setup a HoloClean session.
hc = holoclean.HoloClean(
    db_name='holo',
    domain_thresh_1=0.0,
    domain_thresh_2=0.0,
    weak_label_thresh=0.99,
    max_domain=10000,
    cor_strength=0.6,
    nb_cor_strength=0.8,
    weight_decay=0.01,
    learning_rate=0.001,
    threads=1,
    batch_size=1,
    verbose=True,
<<<<<<< HEAD
    timeout=3 * 60000,
    print_fw=True,
=======
    timeout=3*60000,
    feature_norm=False,
    weight_norm=False,
    print_fw=True,
    featurization_batch_size=1000
>>>>>>> 00aee9cf
).session

# 2. Load training data and denial constraints.
hc.load_data('hospital', '../testdata/hospital/hospital.csv')
hc.load_dcs('../testdata/hospital/hospital_constraints.txt')
hc.ds.set_constraints(hc.get_dcs())

# 3. Detect erroneous cells using these two detectors.
detectors = [NullDetector(), ViolationDetector()]
hc.detect_errors(detectors)

# 4. Repair errors utilizing the defined features.
hc.generate_domain()
hc.run_estimator()
featurizers = [
    OccurAttrFeaturizer(),
    FreqFeaturizer(),
    ConstraintFeaturizer(),
]

hc.repair_errors(featurizers)

# 5. Evaluate the correctness of the results.
report = hc.evaluate(fpath='../testdata/hospital/hospital_clean.csv',
            tid_col='tid',
            attr_col='attribute',
            val_col='correct_val')<|MERGE_RESOLUTION|>--- conflicted
+++ resolved
@@ -16,16 +16,11 @@
     threads=1,
     batch_size=1,
     verbose=True,
-<<<<<<< HEAD
     timeout=3 * 60000,
     print_fw=True,
-=======
-    timeout=3*60000,
     feature_norm=False,
     weight_norm=False,
-    print_fw=True,
     featurization_batch_size=1000
->>>>>>> 00aee9cf
 ).session
 
 # 2. Load training data and denial constraints.
