import holoclean
import importlib
import logging
import os


class Executor:
    def __init__(self, hc_values, inc_values):
        self.hc_args = hc_values
        self.inc_args = inc_values

        self.quality_log_fpath = ''
        if self.hc_args['log_repairing_quality']:
            self.quality_log_fpath += (self.inc_args['log_dir'] + self.inc_args['dataset_name'] + '/' +
                                       self.inc_args['approach'] + '_quality_log.csv')

        self.time_log_fpath = ''
        if self.hc_args['log_execution_times']:
            self.time_log_fpath += (self.inc_args['log_dir'] + self.inc_args['dataset_name'] + '/' +
                                    self.inc_args['approach'] + '_time_log.csv')

        self.weight_log_fpath = ''
        if self.hc_args['log_feature_weights']:
            self.weight_log_fpath += (self.inc_args['log_dir'] + self.inc_args['dataset_name'] + '/' +
                                      self.inc_args['approach'] + '_weight_log.csv')

    def run(self):
        # Imports modules to dynamically instantiate HoloClean components (detectors and featurizers).
        modules = {
            'detect': {detector_file: importlib.import_module('detect.' + detector_file)
                       for detector_file in self.hc_args['detectors'].keys()},
            'featurize': {featurizer_file: importlib.import_module('repair.featurize.' + featurizer_file)
                          for featurizer_file in self.hc_args['featurizers'].keys()}
        }

        for current_iteration in self.inc_args['iterations']:
            with open(self.inc_args['dataset_dir'] + self.inc_args['dataset_name'] + '/' +
                      self.inc_args['dataset_name'] + '.csv') as dataset_file:
                self.hc_args['current_iteration'] = current_iteration
                self.hc_args['current_batch_number'] = 0

                dataset_file_header = dataset_file.readline()

                for tuples_to_read in self.inc_args['tuples_to_read_list']:
                    # Writes to a temporary file the dataset header plus the current batch to be loaded.
                    with open('/tmp/current_batch.csv', 'w') as tmp_file:
                        line_list = [dataset_file_header]
                        for i in range(tuples_to_read):
                            line = dataset_file.readline()
                            if line == '':
                                # EOF was reached.
                                break
                            line_list.append(line)
                        tmp_file.writelines(line_list)

                    # Sets up a HoloClean session.
                    hc = holoclean.HoloClean(
                        **self.hc_args
                    ).session

                    # Drops metatables in the first batch.
                    if self.hc_args['current_batch_number'] == 0:
                        table_list = [self.inc_args['dataset_name'] + '_' + self.inc_args['approach'] + '_repaired',
                                      'training_cells',
                                      'repaired_table_copy']

                        hc.ds.engine.drop_tables(table_list)

                    # Sets up loggers for the experiments.
                    hc.setup_experiment_loggers(self.quality_log_fpath, self.time_log_fpath, self.weight_log_fpath)

                    # Loads existing data and Denial Constraints.
                    hc.load_data(self.inc_args['dataset_name'] + '_' + self.inc_args['approach'],
                                 '/tmp/current_batch.csv',
                                 entity_col=self.inc_args['entity_col'],
                                 numerical_attrs=self.inc_args['numerical_attrs'])
                    hc.load_dcs(self.inc_args['dataset_dir'] + self.inc_args['dataset_name'] + '/' +
                                self.inc_args['dataset_name'] + '_constraints.txt')
                    hc.ds.set_constraints(hc.get_dcs())

                    # Detects erroneous cells using these two detectors.
                    detectors = [
                        getattr(modules['detect'][detector_file], detector_class)()
                        for detector_file, detector_class in self.hc_args['detectors'].items()
                    ]
                    hc.detect_errors(detectors)

                    # Repairs errors based on the defined features.
                    hc.generate_domain()
                    hc.run_estimator()

                    featurizers = [
                        getattr(modules['featurize'][featurizer_file], featurizer_class)()
                        for featurizer_file, featurizer_class in self.hc_args['featurizers'].items()
                    ]
                    hc.repair_errors(featurizers)

                    # Evaluates the correctness of the results.
                    hc.evaluate(fpath=(self.inc_args['dataset_dir'] + self.inc_args['dataset_name'] + '/' +
                                       self.inc_args['dataset_name'] + '_clean.csv'),
                                tid_col='tid',
                                attr_col='attribute',
                                val_col='correct_val')

                    logging.info('Batch %s finished.', self.hc_args['current_batch_number'] + 1)
                    self.hc_args['current_batch_number'] += 1


if __name__ == "__main__":
    # Default parameters for HoloClean.
    hc_args = {
        'detectors': {'nulldetector': 'NullDetector', 'violationdetector': 'ViolationDetector'},
        'featurizers': {'occurattrfeat': 'OccurAttrFeaturizer'},
        'domain_thresh_1': 0,
        'weak_label_thresh': 0.99,
        'max_domain': 50,
        'cor_strength': 0.6,
        'nb_cor_strength': 0.8,
        'epochs': 20,
        'threads': 1,
        'verbose': True,
        'print_fw': False,
        'timeout': 3 * 60000,
        'estimator_type': 'NaiveBayes',
        'epochs_convergence': 3,
        'convergence_thresh': 0.01,
        'current_iteration': None,
        'current_batch_number': None,
<<<<<<< HEAD
        'log_repairing_quality': True,
        'log_execution_times': False,
        'incremental': True,
=======
        'log_repairing_quality': False,
        'log_execution_times': False,
        'log_feature_weights': False,
        'incremental': False,
>>>>>>> a5553997
        'incremental_entropy': False,
        'default_entropy': False,
        'repair_previous_errors': False,
        'recompute_from_scratch': False,
        'skip_training': False,
        'ignore_previous_training_cells': False,
        'save_load_checkpoint': True,
        'append': True
    }

    # Default parameters for Executor.
    inc_args = {
        'project_root': os.environ['HOLOCLEANHOME'],
        'dataset_dir': os.environ['HOLOCLEANHOME'] + '/testdata/',
        'log_dir': os.environ['HOLOCLEANHOME'] + '/experimental_results/',
        'dataset_name': 'hospital',
        'entity_col': None,
<<<<<<< HEAD
        'numerical_attrs': None,
        'approach': 'co_a',
        'tuples_to_read_list': [250] * 4,
=======
        'approach': 'one',
        'tuples_to_read_list': [1000],
>>>>>>> a5553997
        'iterations': [0],
    }

    # Runs the default example.
    executor = Executor(hc_args, inc_args)
    executor.run()<|MERGE_RESOLUTION|>--- conflicted
+++ resolved
@@ -126,23 +126,17 @@
         'convergence_thresh': 0.01,
         'current_iteration': None,
         'current_batch_number': None,
-<<<<<<< HEAD
-        'log_repairing_quality': True,
-        'log_execution_times': False,
-        'incremental': True,
-=======
         'log_repairing_quality': False,
         'log_execution_times': False,
         'log_feature_weights': False,
         'incremental': False,
->>>>>>> a5553997
         'incremental_entropy': False,
         'default_entropy': False,
         'repair_previous_errors': False,
         'recompute_from_scratch': False,
         'skip_training': False,
         'ignore_previous_training_cells': False,
-        'save_load_checkpoint': True,
+        'save_load_checkpoint': False,
         'append': True
     }
 
@@ -153,14 +147,9 @@
         'log_dir': os.environ['HOLOCLEANHOME'] + '/experimental_results/',
         'dataset_name': 'hospital',
         'entity_col': None,
-<<<<<<< HEAD
         'numerical_attrs': None,
-        'approach': 'co_a',
-        'tuples_to_read_list': [250] * 4,
-=======
         'approach': 'one',
         'tuples_to_read_list': [1000],
->>>>>>> a5553997
         'iterations': [0],
     }
 
