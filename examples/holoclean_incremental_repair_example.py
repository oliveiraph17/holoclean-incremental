import holoclean
import importlib
import logging
import os


class Executor:
    def __init__(self, hc_values, inc_values):
        self.hc_args = hc_values
        self.inc_args = inc_values

        self.quality_log_fpath = ''
        if self.hc_args['log_repairing_quality']:
            self.quality_log_fpath += (self.inc_args['log_dir'] + self.inc_args['dataset_name'] + '/' +
                                       self.inc_args['approach'] + '_quality_log.csv')

        self.time_log_fpath = ''
        if self.hc_args['log_execution_times']:
            self.time_log_fpath += (self.inc_args['log_dir'] + self.inc_args['dataset_name'] + '/' +
                                    self.inc_args['approach'] + '_time_log.csv')

        self.weight_log_fpath = ''
        if self.hc_args['log_feature_weights']:
            self.weight_log_fpath += (self.inc_args['log_dir'] + self.inc_args['dataset_name'] + '/' +
                                      self.inc_args['approach'] + '_weight_log.csv')

    def run(self):
        # Imports modules to dynamically instantiate HoloClean components (detectors and featurizers).
        modules = {
            'detect': {detector_file: importlib.import_module('detect.' + detector_file)
                       for detector_file in self.hc_args['detectors'].keys()},
            'featurize': {featurizer_file: importlib.import_module('repair.featurize.' + featurizer_file)
                          for featurizer_file in self.hc_args['featurizers'].keys()}
        }

        for current_iteration in self.inc_args['iterations']:
            with open(self.inc_args['dataset_dir'] + self.inc_args['dataset_name'] + '/' +
                      self.inc_args['dataset_name'] + '.csv') as dataset_file:
                self.hc_args['current_iteration'] = current_iteration
                self.hc_args['current_batch_number'] = 0

                dataset_file_header = dataset_file.readline()

                for tuples_to_read in self.inc_args['tuples_to_read_list']:
                    # Writes to a temporary file the dataset header plus the current batch to be loaded.
                    with open('/tmp/current_batch.csv', 'w') as tmp_file:
                        line_list = [dataset_file_header]
                        for i in range(tuples_to_read):
                            line = dataset_file.readline()
                            if line == '':
                                # EOF was reached.
                                break
                            line_list.append(line)
                        tmp_file.writelines(line_list)

                    # Sets up a HoloClean session.
                    hc = holoclean.HoloClean(
                        **self.hc_args
                    ).session

                    # Drops metatables in the first batch.
                    if self.hc_args['current_batch_number'] == 0:
                        table_list = [self.inc_args['dataset_name'] + '_' + self.inc_args['approach'] + '_repaired',
                                      'training_cells',
                                      'repaired_table_copy']

                        hc.ds.engine.drop_tables(table_list)

                    # Sets up loggers for the experiments.
                    hc.setup_experiment_loggers(self.quality_log_fpath, self.time_log_fpath, self.weight_log_fpath)

                    # Loads existing data and Denial Constraints.
                    hc.load_data(self.inc_args['dataset_name'] + '_' + self.inc_args['approach'],
                                 '/tmp/current_batch.csv',
                                 entity_col=self.inc_args['entity_col'],
                                 numerical_attrs=self.inc_args['numerical_attrs'])
                    hc.load_dcs(self.inc_args['dataset_dir'] + self.inc_args['dataset_name'] + '/' +
                                self.inc_args['dataset_name'] + '_constraints.txt')
                    hc.ds.set_constraints(hc.get_dcs())

                    # Detects erroneous cells using these two detectors.
                    detectors = [
                        getattr(modules['detect'][detector_file], detector_class)()
                        for detector_file, detector_class in self.hc_args['detectors'].items()
                    ]
                    hc.detect_errors(detectors)

                    # Repairs errors based on the defined features.
                    hc.generate_domain()
                    hc.run_estimator()

                    featurizers = [
                        getattr(modules['featurize'][featurizer_file], featurizer_class)()
                        for featurizer_file, featurizer_class in self.hc_args['featurizers'].items()
                    ]
                    hc.repair_errors(featurizers)

                    # Evaluates the correctness of the results.
                    hc.evaluate(fpath=(self.inc_args['dataset_dir'] + self.inc_args['dataset_name'] + '/' +
                                       self.inc_args['dataset_name'] + '_clean.csv'),
                                tid_col='tid',
                                attr_col='attribute',
                                val_col='correct_val')

                    logging.info('Batch %s finished.', self.hc_args['current_batch_number'] + 1)
                    self.hc_args['current_batch_number'] += 1


if __name__ == "__main__":
    # Default parameters for HoloClean.
    hc_args = {
        'detectors': {'nulldetector': 'NullDetector', 'violationdetector': 'ViolationDetector'},
        'featurizers': {'occurattrfeat': 'OccurAttrFeaturizer'},
        'domain_thresh_1': 0,
        'weak_label_thresh': 0.99,
        'max_domain': 10000,
        'cor_strength': 0.6,
        'nb_cor_strength': 0.8,
        'epochs': 20,
        'threads': 1,
        'verbose': True,
        'print_fw': False,
        'timeout': 3 * 60000,
        'estimator_type': 'NaiveBayes',
        'epochs_convergence': 3,
        'convergence_thresh': 0.01,
        'current_iteration': None,
        'current_batch_number': None,
        'log_repairing_quality': False,
        'log_execution_times': False,
        'log_feature_weights': False,
        'incremental': False,
        'incremental_entropy': False,
        'default_entropy': False,
        'repair_previous_errors': False,
        'recompute_from_scratch': False,
        'skip_training': False,
        'ignore_previous_training_cells': False,
        'save_load_checkpoint': False,
        'append': True
    }

    # Default parameters for Executor.
    inc_args = {
        'project_root': os.environ['HOLOCLEANHOME'],
        'dataset_dir': os.environ['HOLOCLEANHOME'] + '/testdata/',
        'log_dir': os.environ['HOLOCLEANHOME'] + '/experimental_results/',
        'dataset_name': 'hospital',
        'entity_col': None,
        'numerical_attrs': None,
<<<<<<< HEAD
        'approach': 'one',
        'tuples_to_read_list': [1000],
=======
        'approach': 'co_a',
        'tuples_to_read_list': [250] * 4,
>>>>>>> 1a0d9821
        'iterations': [0],
    }

    # Runs the default example.
    executor = Executor(hc_args, inc_args)
    executor.run()<|MERGE_RESOLUTION|>--- conflicted
+++ resolved
@@ -118,7 +118,7 @@
         'nb_cor_strength': 0.8,
         'epochs': 20,
         'threads': 1,
-        'verbose': True,
+        'verbose': False,
         'print_fw': False,
         'timeout': 3 * 60000,
         'estimator_type': 'NaiveBayes',
@@ -148,13 +148,8 @@
         'dataset_name': 'hospital',
         'entity_col': None,
         'numerical_attrs': None,
-<<<<<<< HEAD
         'approach': 'one',
         'tuples_to_read_list': [1000],
-=======
-        'approach': 'co_a',
-        'tuples_to_read_list': [250] * 4,
->>>>>>> 1a0d9821
         'iterations': [0],
     }
 
