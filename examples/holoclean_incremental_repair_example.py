import holoclean
import importlib
import logging
import os
import pandas as pd

from dataset import AuxTables


class Executor:
    def __init__(self, hc_values, inc_values):
        self.hc_args = hc_values
        self.inc_args = inc_values

        self.quality_log_fpath = ''
        if self.hc_args['log_repairing_quality']:
            self.quality_log_fpath += (self.inc_args['log_dir'] + self.inc_args['dataset_name'] + '/' +
                                       self.inc_args['approach'] + '_quality_log.csv')

        self.time_log_fpath = ''
        if self.hc_args['log_execution_times']:
            self.time_log_fpath += (self.inc_args['log_dir'] + self.inc_args['dataset_name'] + '/' +
                                    self.inc_args['approach'] + '_time_log.csv')

        self.weight_log_fpath = ''
        if self.hc_args['log_feature_weights']:
            self.weight_log_fpath += (self.inc_args['log_dir'] + self.inc_args['dataset_name'] + '/' +
                                      self.inc_args['approach'] + '_weight_log.csv')

    def run(self):
        # Imports modules to dynamically instantiate HoloClean components (detectors and featurizers).
        modules = {
            'detect': {detector_file: importlib.import_module('detect.' + detector_file)
                       for detector_file, _, _ in self.hc_args['detectors']},
            'featurize': {featurizer_file: importlib.import_module('repair.featurize.' + featurizer_file)
                          for featurizer_file in self.hc_args['featurizers'].keys()}
        }

        for current_iteration in self.inc_args['iterations']:
            with open(self.inc_args['dataset_dir'] + self.inc_args['dataset_name'] + '/' +
                      self.inc_args['dataset_name'] + '.csv') as dataset_file:
                self.hc_args['current_iteration'] = current_iteration
                self.hc_args['current_batch_number'] = 0

                dataset_file_header = dataset_file.readline()

                for tuples_to_read in self.inc_args['tuples_to_read_list']:
                    # Writes to a temporary file the dataset header plus the current batch to be loaded.
                    with open('/tmp/current_batch.csv', 'w') as tmp_file:
                        line_list = [dataset_file_header]
                        for i in range(tuples_to_read):
                            line = dataset_file.readline()
                            if line == '':
                                # EOF was reached.
                                break
                            line_list.append(line)
                        tmp_file.writelines(line_list)

                    if self.hc_args['current_batch_number'] == self.inc_args['skip_training_starting_batch']:
                        self.hc_args['skip_training'] = True
                        self.hc_args['train_using_all_batches'] = False

                    # Sets up a HoloClean session.
                    hc = holoclean.HoloClean(
                        **self.hc_args
                    ).session

                    # Drops metatables in the first batch.
                    if self.hc_args['current_batch_number'] == 0:
                        table_list = [self.inc_args['dataset_name'] + '_' + self.inc_args['approach'] + '_repaired',
                                      'training_cells',
                                      'repaired_table_copy']

                        hc.ds.engine.drop_tables(table_list)

                    # Sets up loggers for the experiments.
                    hc.setup_experiment_loggers(self.quality_log_fpath, self.time_log_fpath, self.weight_log_fpath)

                    # Loads existing data and Denial Constraints.
                    hc.load_data(self.inc_args['dataset_name'] + '_' + self.inc_args['approach'],
                                 '/tmp/current_batch.csv',
                                 entity_col=self.inc_args['entity_col'],
                                 numerical_attrs=self.inc_args['numerical_attrs'])

                    if self.hc_args['log_repairing_quality']:
                        hc.repairing_quality_metrics.append(str(self.inc_args['skip_training_starting_batch']))

                    hc.load_dcs(self.inc_args['dataset_dir'] + self.inc_args['dataset_name'] + '/' +
                                self.inc_args['dataset_name'] + '_constraints.txt')
                    hc.ds.set_constraints(hc.get_dcs())

                    if self.hc_args['infer_mode'] == 'dk':
                        # Detects erroneous cells.
                        detectors = []
                        for detector_file, detector_class, detector_has_params in self.hc_args['detectors']:
                            if detector_has_params:
                                params = {'fpath': (self.inc_args['dataset_dir'] + self.inc_args['dataset_name'] + '/' +
                                                    self.inc_args['dataset_name'] + '_errors.csv')}
                                detectors.append(getattr(modules['detect'][detector_file], detector_class)(**params))
                            else:
                                detectors.append(getattr(modules['detect'][detector_file], detector_class)())
                        hc.detect_errors(detectors)
                    elif self.hc_args['infer_mode'] == 'all':
                        # Skips error detection, creating an empty dk_cells table.
                        empty_dk_cells_df = pd.DataFrame(columns=['_tid_', 'attribute', '_cid_'])
                        empty_dk_cells_df['_tid_'] = empty_dk_cells_df['_tid_'].astype(int)
                        empty_dk_cells_df['attribute'] = empty_dk_cells_df['attribute'].astype(str)
                        empty_dk_cells_df['_cid_'] = empty_dk_cells_df['_cid_'].astype(int)

                        hc.ds.generate_aux_table(AuxTables.dk_cells, empty_dk_cells_df, store=True)

<<<<<<< HEAD
                        if self.hc_args['log_repairing_quality']:
                            hc.repairing_quality_metrics.append(str(self.hc_args['current_batch_number'] + 1))
                            hc.repairing_quality_metrics.append(str(0))
                        if self.hc_args['log_execution_times']:
                            hc.execution_times.append(str(0))
=======
                        hc.repairing_quality_metrics.append(str(self.hc_args['current_batch_number'] + 1))
                        hc.repairing_quality_metrics.append(str(0))
>>>>>>> bca6ee2a

                    if self.inc_args['do_quantization']:
                        hc.quantize_numericals(self.inc_args['num_attr_groups_bins'])

                    # Repairs errors based on the defined features.
                    hc.generate_domain()
                    hc.run_estimator()

                    featurizers = [
                        getattr(modules['featurize'][featurizer_file], featurizer_class)()
                        for featurizer_file, featurizer_class in self.hc_args['featurizers'].items()
                    ]
                    hc.repair_errors(featurizers)

                    # Evaluates the correctness of the results.
                    hc.evaluate(fpath=(self.inc_args['dataset_dir'] + self.inc_args['dataset_name'] + '/' +
                                       self.inc_args['dataset_name'] + '_clean.csv'),
                                tid_col='tid',
                                attr_col='attribute',
                                val_col='correct_val')

                    logging.info('Batch %s finished.', self.hc_args['current_batch_number'] + 1)
                    self.hc_args['current_batch_number'] += 1


if __name__ == "__main__":
    # Default parameters for HoloClean.
    hc_args = {
        # 'detectors': [('nulldetector', 'NullDetector', False),
        #               ('violationdetector', 'ViolationDetector', False)],
        'detectors': [('errorloaderdetector', 'ErrorsLoaderDetector', True)],
        'featurizers': {'occurattrfeat': 'OccurAttrFeaturizer'},
        'domain_thresh_1': 0,
        'domain_thresh_2': 0,
        'weak_label_thresh': 0.99,
        'max_domain': 10000,
        'cor_strength': 0.6,
        'nb_cor_strength': 0.8,
        'epochs': 20,
        'threads': 1,
        'verbose': True,
        'print_fw': False,
        'timeout': 3 * 60000,
        'estimator_type': 'NaiveBayes',
        'log_repairing_quality': True,
        'log_execution_times': True,
        'log_feature_weights': True,
        'incremental': True,
<<<<<<< HEAD
        'repair_previous_errors': False,
        'recompute_from_scratch': True,
        'save_load_checkpoint': False,
        'append': False,
=======
        'incremental_entropy': False,
        'default_entropy': False,
        'repair_previous_errors': False,
        'recompute_from_scratch': True,
        'skip_training': False,
        'ignore_previous_training_cells': False,
        'save_load_checkpoint': False,
        'append': True,
>>>>>>> bca6ee2a
        'infer_mode': 'dk',
        'global_features': False,
        'train_using_all_batches': False,
    }

    # Default parameters for Executor.
    inc_args = {
        'project_root': os.environ['HOLOCLEANHOME'],
        'dataset_dir': os.environ['HOLOCLEANHOME'] + '/testdata/',
        'log_dir': os.environ['HOLOCLEANHOME'] + '/experimental_results/',
        'dataset_name': 'hospital_numerical',
        'entity_col': None,
        'numerical_attrs': ['Score', 'Sample'],
        'do_quantization': True,
        'num_attr_groups_bins': [(100, ['Score']), (150, ['Sample'])],
        'tuples_to_read_list': [1000],
        'iterations': [0],
<<<<<<< HEAD
=======
        'skip_training_starting_batch': -1,
>>>>>>> bca6ee2a
        'approach': 'co_full'
    }

    # Runs the default example.
    executor = Executor(hc_args, inc_args)
    executor.run()<|MERGE_RESOLUTION|>--- conflicted
+++ resolved
@@ -109,16 +109,11 @@
 
                         hc.ds.generate_aux_table(AuxTables.dk_cells, empty_dk_cells_df, store=True)
 
-<<<<<<< HEAD
                         if self.hc_args['log_repairing_quality']:
                             hc.repairing_quality_metrics.append(str(self.hc_args['current_batch_number'] + 1))
                             hc.repairing_quality_metrics.append(str(0))
                         if self.hc_args['log_execution_times']:
                             hc.execution_times.append(str(0))
-=======
-                        hc.repairing_quality_metrics.append(str(self.hc_args['current_batch_number'] + 1))
-                        hc.repairing_quality_metrics.append(str(0))
->>>>>>> bca6ee2a
 
                     if self.inc_args['do_quantization']:
                         hc.quantize_numericals(self.inc_args['num_attr_groups_bins'])
@@ -167,21 +162,11 @@
         'log_execution_times': True,
         'log_feature_weights': True,
         'incremental': True,
-<<<<<<< HEAD
-        'repair_previous_errors': False,
-        'recompute_from_scratch': True,
-        'save_load_checkpoint': False,
-        'append': False,
-=======
-        'incremental_entropy': False,
-        'default_entropy': False,
         'repair_previous_errors': False,
         'recompute_from_scratch': True,
         'skip_training': False,
-        'ignore_previous_training_cells': False,
         'save_load_checkpoint': False,
-        'append': True,
->>>>>>> bca6ee2a
+        'append': False,
         'infer_mode': 'dk',
         'global_features': False,
         'train_using_all_batches': False,
@@ -199,10 +184,7 @@
         'num_attr_groups_bins': [(100, ['Score']), (150, ['Sample'])],
         'tuples_to_read_list': [1000],
         'iterations': [0],
-<<<<<<< HEAD
-=======
         'skip_training_starting_batch': -1,
->>>>>>> bca6ee2a
         'approach': 'co_full'
     }
 
