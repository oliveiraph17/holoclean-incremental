import holoclean
import importlib
import logging
import os


class Executor:
    def __init__(self, hc_values, inc_values):
        self.hc_args = hc_values
        self.inc_args = inc_values

        self.quality_log_fpath = ''
        if self.hc_args['log_repairing_quality']:
            self.quality_log_fpath += (self.inc_args['log_dir'] + self.inc_args['dataset_name'] + '/' +
                                       self.inc_args['approach'] + '_quality_log.csv')

        self.time_log_fpath = ''
        if self.hc_args['log_execution_times']:
            self.time_log_fpath += (self.inc_args['log_dir'] + self.inc_args['dataset_name'] + '/' +
                                    self.inc_args['approach'] + '_time_log.csv')

    def run(self):
        # Imports modules to dynamically instantiate HoloClean components (detectors and featurizers).
        modules = {
            'detect': {detector_file: importlib.import_module('detect.' + detector_file)
                       for detector_file in self.hc_args['detectors'].keys()},
            'featurize': {featurizer_file: importlib.import_module('repair.featurize.' + featurizer_file)
                          for featurizer_file in self.hc_args['featurizers'].keys()}
        }

        for current_iteration in self.inc_args['iterations']:
            with open(self.inc_args['dataset_dir'] + self.inc_args['dataset_name'] + '/' +
                      self.inc_args['dataset_name'] + '.csv') as dataset_file:
                self.hc_args['current_iteration'] = current_iteration
                self.hc_args['current_batch_number'] = 0

                dataset_file_header = dataset_file.readline()

                for tuples_to_read in self.inc_args['tuples_to_read_list']:
                    # Writes to a temporary file the dataset header plus the current batch to be loaded.
                    with open('/tmp/current_batch.csv', 'w') as tmp_file:
                        line_list = [dataset_file_header]
                        for i in range(tuples_to_read):
                            line = dataset_file.readline()
                            if line == '':
                                # EOF was reached.
                                break
                            line_list.append(line)
                        tmp_file.writelines(line_list)

                    # Sets up a HoloClean session.
                    hc = holoclean.HoloClean(
                        **self.hc_args
                    ).session

                    # Drops metatables in the first batch.
                    if self.hc_args['current_batch_number'] == 0:
                        table_list = [self.inc_args['dataset_name'] + '_' + self.inc_args['approach'] + '_repaired',
                                      'training_cells',
                                      'repaired_table_copy']

                        hc.ds.engine.drop_tables(table_list)

                    # Sets up loggers for the experiments.
                    hc.setup_experiment_loggers(self.quality_log_fpath, self.time_log_fpath)

                    # Loads existing data and Denial Constraints.
                    hc.load_data(self.inc_args['dataset_name'] + '_' + self.inc_args['approach'],
                                 '/tmp/current_batch.csv',
                                 entity_col=self.inc_args['entity_col'],
                                 numerical_attrs=self.inc_args['numerical_attrs'])
                    hc.load_dcs(self.inc_args['dataset_dir'] + self.inc_args['dataset_name'] + '/' +
                                self.inc_args['dataset_name'] + '_constraints.txt')
                    hc.ds.set_constraints(hc.get_dcs())

                    # Detects erroneous cells using these two detectors.
                    detectors = [
                        getattr(modules['detect'][detector_file], detector_class)()
                        for detector_file, detector_class in self.hc_args['detectors'].items()
                    ]
                    hc.detect_errors(detectors)

                    # Repairs errors based on the defined features.
                    hc.generate_domain()
                    hc.run_estimator()

                    featurizers = [
                        getattr(modules['featurize'][featurizer_file], featurizer_class)()
                        for featurizer_file, featurizer_class in self.hc_args['featurizers'].items()
                    ]
                    hc.repair_errors(featurizers)

                    # Evaluates the correctness of the results.
                    hc.evaluate(fpath=(self.inc_args['dataset_dir'] + self.inc_args['dataset_name'] + '/' +
                                       self.inc_args['dataset_name'] + '_clean.csv'),
                                tid_col='tid',
                                attr_col='attribute',
                                val_col='correct_val')

                    logging.info('Batch %s finished.', self.hc_args['current_batch_number'] + 1)
                    self.hc_args['current_batch_number'] += 1


if __name__ == "__main__":
    # Default parameters for HoloClean.
    hc_args = {
        'detectors': {'nulldetector': 'NullDetector', 'violationdetector': 'ViolationDetector'},
        'featurizers': {'occurattrfeat': 'OccurAttrFeaturizer'},
        'domain_thresh_1': 0,
        'weak_label_thresh': 0.99,
        'max_domain': 50,
        'cor_strength': 0.6,
        'nb_cor_strength': 0.8,
        'epochs': 20,
        'threads': 1,
        'verbose': True,
        'timeout': 3 * 60000,
        'estimator_type': 'NaiveBayes',
        'epochs_convergence': 3,
        'convergence_thresh': 0.01,
        'current_iteration': None,
        'current_batch_number': None,
        'log_repairing_quality': True,
        'log_execution_times': False,
        'incremental': True,
        'incremental_entropy': False,
        'default_entropy': False,
        'repair_previous_errors': False,
        'recompute_from_scratch': False,
        'skip_training': False,
        'ignore_previous_training_cells': False,
        'save_load_checkpoint': True,
        'append': True
    }

    # Default parameters for Executor.
    inc_args = {
        'project_root': os.environ['HOLOCLEANHOME'],
        'dataset_dir': os.environ['HOLOCLEANHOME'] + '/testdata/',
        'log_dir': os.environ['HOLOCLEANHOME'] + '/experimental_results/',
<<<<<<< HEAD
        'dataset_name': 'hospital_wtids_v2',
        'entity_col': '_tid_',
        'approach': 'co_cd',
=======
        'dataset_name': 'hospital',
        'entity_col': None,
        'numerical_attrs': None,
        'approach': 'co_a',
>>>>>>> 7692be98
        'tuples_to_read_list': [250] * 4,
        'iterations': [0],
    }

    # Runs the default example.
    executor = Executor(hc_args, inc_args)
    executor.run()<|MERGE_RESOLUTION|>--- conflicted
+++ resolved
@@ -138,16 +138,10 @@
         'project_root': os.environ['HOLOCLEANHOME'],
         'dataset_dir': os.environ['HOLOCLEANHOME'] + '/testdata/',
         'log_dir': os.environ['HOLOCLEANHOME'] + '/experimental_results/',
-<<<<<<< HEAD
-        'dataset_name': 'hospital_wtids_v2',
-        'entity_col': '_tid_',
-        'approach': 'co_cd',
-=======
         'dataset_name': 'hospital',
         'entity_col': None,
         'numerical_attrs': None,
         'approach': 'co_a',
->>>>>>> 7692be98
         'tuples_to_read_list': [250] * 4,
         'iterations': [0],
     }
