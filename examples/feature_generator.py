--- conflicted
+++ resolved
@@ -70,6 +70,7 @@
         ]
         self.hc.repair_engine.setup_featurized_ds(featurizers)
 
+    # noinspection PyUnresolvedReferences
     def generate_feature_files(self, batches_read):
         # Gets the generated tensors from FeaturizedDataset.
         tensors = self.hc.repair_engine.feat_dataset.tensor
@@ -81,8 +82,8 @@
 
         # Gets the ground truth.
         self.hc.eval_engine.load_data(name=self.feature_args['dataset_name'] + '_clean',
-                                      fpath=(self.feature_args['dataset_dir'] + self.feature_args[
-                                          'dataset_name'] + '/' +
+                                      fpath=(self.feature_args['dataset_dir'] +
+                                             self.feature_args['dataset_name'] + '/' +
                                              self.feature_args['dataset_name'] + '_clean.csv'),
                                       tid_col='tid',
                                       attr_col='attribute',
@@ -90,12 +91,12 @@
         clean_df = self.hc.eval_engine.clean_data.df.set_index(['_tid_', '_attribute_'])
         clean_df.sort_index(inplace=True)
 
-        # Index cell_domain table by _tid_ and attribute to lookup domain.
+        # Indexes cell_domain table by _tid_ and attribute to lookup domain.
         domain_df = self.hc.ds.aux_table[AuxTables.cell_domain].df[['_tid_', 'attribute', 'domain']]
         domain_df = domain_df.set_index(['_tid_', 'attribute'])
         domain_df.sort_index(inplace=True)
 
-        # Creates tensors for ground truth.
+        # Creates tensors for ground-truth.
         ground_truth = {}
         for attr, t in tids.items():
             ground_truth[attr] = t.clone()
@@ -106,7 +107,7 @@
                 g_truth = clean_df.loc[(tid, attr), '_value_']
                 domain = domain_df.loc[(tid, attr), 'domain']
                 domain_idx = {val: idx for idx, val in enumerate(domain.split('|||'))}
-                # -1 means the ground truth is not part of the domain generated for the cell
+                # -1 means the ground-truth is not part of the domain generated for the cell.
                 ground_truth[attr][i] = domain_idx.get(g_truth, -1)
 
         # Computes error tensors.
@@ -128,14 +129,16 @@
                             errors[detector.name][attr][i] = 1
 
         # Sets the output file names.
-        base_path = self.feature_args['log_dir'] + self.feature_args['dataset_name'] + '_' + self.feature_args['identifier']
+        base_path = (self.feature_args['log_dir'] +
+                     self.feature_args['dataset_name'] + '_' +
+                     self.feature_args['identifier'])
 
         batch_size = batches_read[-1]
-        # Get tensors for the 'current' batch of the execution.
+
         # Gets tids from the 'current' batch.
         batch_tids = self.hc.ds.raw_data.df['_tid_'].tail(batch_size).tolist()
 
-        # Gets the tensor entries from the 'current' batch.
+        # Gets tensor entries from the 'current' batch.
         tensors_last = {}
         weak_labels_last = {}
         is_clean_last = {}
@@ -170,15 +173,7 @@
                      'labels': {'weak': weak_labels_last, 'init': init_idxs_last, 'truth': ground_truth_last},
                      'is_clean': is_clean_last, 'class_masks': class_masks_last, 'tids': tids_last}
 
-<<<<<<< HEAD
-        # Sets the output file names.
-        base_path = (self.feature_args['log_dir'] +
-                     self.feature_args['dataset_name'] + '_' +
-                     self.feature_args['identifier'])
-
-=======
->>>>>>> 603e14e6
-        # Dump the files.
+        # Dumps the files.
         torch.save(feat, base_path + '.feat')
         # The file name includes the standard batch size even if the last batch has less tuples to be easier to find
         # the file in the loadfeat repairer.
@@ -191,11 +186,10 @@
             for batch_size in batches_read:
                 total_tuples += batch_size
 
-                # Get tensors for the 'current' batch of the execution.
                 # Gets tids from the 'current' batch.
                 batch_tids = self.hc.ds.raw_data.df['_tid_'].head(total_tuples).tail(batch_size).tolist()
 
-                # Gets the tensor entries from the 'current' batch.
+                # Gets tensor entries from the 'current' batch.
                 tensors_last = {}
                 weak_labels_last = {}
                 is_clean_last = {}
@@ -219,14 +213,15 @@
                     init_idxs_last[attr] = init_idxs[attr].index_select(0, tids_index_tensor)
                     ground_truth_last[attr] = ground_truth[attr].index_select(0, tids_index_tensor)
                     for detector_name in errors.keys():
-                        errors_last[detector_name][attr] = errors[detector_name][attr].index_select(0, tids_index_tensor)
+                        errors_last[detector_name][attr] = errors[detector_name][attr].index_select(0,
+                                                                                                    tids_index_tensor)
 
                 # Wraps tensors in a dictionary.
                 feat_last = {'tensors': tensors_last, 'errors': errors_last,
                              'labels': {'weak': weak_labels_last, 'init': init_idxs_last, 'truth': ground_truth_last},
                              'is_clean': is_clean_last, 'class_masks': class_masks_last, 'tids': tids_last}
 
-                # Dump the file.
+                # Dumps the file.
                 torch.save(feat_last, base_path + '_' + str(total_tuples - batch_size + 1) + '-' +
                            str(total_tuples) + '.feat')
 
