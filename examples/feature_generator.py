import holoclean
import ujson
import importlib
import os
import torch
import sys

from dataset import AuxTables


class Executor:
    def __init__(self, hc_values, feature_values):
        self.hc = None
        self.hc_args = hc_values
        self.feature_args = feature_values

        self.hc_args['db_name'] = ('holo_'
                                   + self.feature_args['dataset_name']
                                   + '_'
                                   + str(self.feature_args['db_suffix']))

        # Imports modules to dynamically instantiate HoloClean components (detectors and featurizers).
        self.modules = {
            'detect': {detector_file: importlib.import_module('detect.' + detector_file)
                       for detector_file, _, _ in self.hc_args['detectors']},
            'featurize': {featurizer_file: importlib.import_module('repair.featurize.' + featurizer_file)
                          for featurizer_file in self.hc_args['featurizers'].keys()}
        }

    def run_holoclean_featurization(self, csv_fpath):
        # Sets up a HoloClean session.
        self.hc = holoclean.HoloClean(
            **self.hc_args
        ).session

        # Loads existing data and Denial Constraints.
        self.hc.load_data(self.feature_args['dataset_name'],
                          csv_fpath,
                          entity_col=self.feature_args['entity_col'],
                          numerical_attrs=self.feature_args['numerical_attrs'])

        for (_, detector_name, _) in self.hc_args['detectors']:
            if detector_name == 'ViolationDetector':
                self.hc.load_dcs(self.feature_args['dataset_dir'] + self.feature_args['dataset_name'] + '/' +
                                 self.feature_args['dataset_name'] + '_constraints.txt')
                self.hc.ds.set_constraints(self.hc.get_dcs())
                break

        if self.hc_args['detectors'] is not None:
            # Detects erroneous cells.
            detectors = []
            for detector_file, detector_class, detector_has_params in self.hc_args['detectors']:
                if detector_has_params:
                    params = {'fpath': (self.feature_args['dataset_dir'] + self.feature_args['dataset_name'] + '/' +
                                        self.feature_args['dataset_name'] + '_errors.csv')}
                    detectors.append(getattr(self.modules['detect'][detector_file], detector_class)(**params))
                else:
                    if detector_class == 'ViolationDetector':
                        self.hc.load_dcs(self.feature_args['dataset_dir'] + self.feature_args['dataset_name'] + '/' +
                                         self.feature_args['dataset_name'] + '_constraints.txt')
                        self.hc.ds.set_constraints(self.hc.get_dcs())

                    detectors.append(getattr(self.modules['detect'][detector_file], detector_class)())
            self.hc.detect_errors(detectors)

        if self.feature_args['do_quantization']:
            self.hc.quantize_numericals(self.feature_args['num_attr_groups_bins'])

        # Repairs errors based on the defined features.
        self.hc.generate_domain()
        self.hc.run_estimator()

        featurizers = [
            getattr(self.modules['featurize'][featurizer_file], featurizer_class)()
            for featurizer_file, featurizer_class in self.hc_args['featurizers'].items()
        ]
        self.hc.repair_engine.setup_featurized_ds(featurizers)

    # noinspection PyUnresolvedReferences
    def generate_feature_files(self, batches_read):
        # Gets the generated tensors from FeaturizedDataset.
        tensors = self.hc.repair_engine.feat_dataset.tensor
        weak_labels = self.hc.repair_engine.feat_dataset.weak_labels
        is_clean = self.hc.repair_engine.feat_dataset.is_clean
        class_masks = self.hc.repair_engine.feat_dataset.var_class_mask
        tids = self.hc.repair_engine.feat_dataset.tids
        init_idxs = self.hc.repair_engine.feat_dataset.init_idxs
        fixed = self.hc.repair_engine.feat_dataset.fixed

        # Gets the ground truth.
        self.hc.eval_engine.load_data(name=self.feature_args['dataset_name'] + '_clean',
                                      fpath=(self.feature_args['dataset_dir'] +
                                             self.feature_args['dataset_name'] + '/' +
                                             self.feature_args['dataset_name'] + '_clean.csv'),
                                      tid_col='tid',
                                      attr_col='attribute',
                                      val_col='correct_val')
        clean_df = self.hc.eval_engine.clean_data.df.set_index(['_tid_', '_attribute_'])
        clean_df.sort_index(inplace=True)

        # Indexes cell_domain table by _tid_ and attribute to lookup domain.
        domain_df = self.hc.ds.aux_table[AuxTables.cell_domain].df[['_tid_', 'attribute', 'domain']]
        domain_df = domain_df.set_index(['_tid_', 'attribute'])
        domain_df.sort_index(inplace=True)

        # Creates tensors for ground-truth.
        ground_truth = {}
        for attr, t in tids.items():
            ground_truth[attr] = t.clone()
            for i in range(0, t.size(0)):
                tid = int(t[i])
                if (tid, attr) not in clean_df.index:
                    # -2 means the ground truth is NULL (closed-world assumption) or it was not provided.
                    ground_truth[attr][i] = -2
                    continue
                g_truth = clean_df.loc[(tid, attr), '_value_']
                domain = domain_df.loc[(tid, attr), 'domain']
                domain_idx = {val: idx for idx, val in enumerate(domain.split('|||'))}
                # -1 means the ground-truth is not part of the domain generated for the cell.
                ground_truth[attr][i] = domain_idx.get(g_truth, -1)

        # Computes error tensors.
        errors = {}
        errors_df = {}
        for detector in self.hc.detect_engine.detectors:
            errors[detector.name] = {}
            errors_df[detector.name] = detector.detect_noisy_cells()
            if not errors_df[detector.name].empty:
                errors_df[detector.name] = errors_df[detector.name].reset_index()
                errors_df[detector.name] = errors_df[detector.name].set_index(['_tid_', 'attribute'])
                errors_df[detector.name].sort_index(inplace=True)

            for attr, t in tids.items():
                errors[detector.name][attr] = t.clone().fill_(0)
                if not errors_df[detector.name].empty:
                    for i in range(0, t.size(0)):
                        tid = int(t[i])
                        if (tid, attr) in errors_df[detector.name].index:
                            errors[detector.name][attr][i] = 1

        # Sets the output file names.
        base_path = (self.feature_args['log_dir'] +
                     self.feature_args['dataset_name'] + '_' +
                     self.feature_args['identifier'])

        batch_size = batches_read[-1]

        # Gets tids from the 'current' batch.
        batch_tids = self.hc.ds.raw_data.df['_tid_'].tail(batch_size).tolist()

        # Wraps tensors in a dictionary.
        feat = {'tensors': tensors, 'errors': errors,
                'labels': {'weak': weak_labels, 'init': init_idxs, 'truth': ground_truth},
                'is_clean': is_clean, 'class_masks': class_masks, 'tids': tids, 'fixed': fixed}

        # Gets the tensor entries from the 'current' batch.
        feat_last = {key: {} for key in feat.keys()}
        feat_last['labels'] = {label_type: {} for label_type in feat['labels'].keys()}
        feat_last['errors'] = {error_type: {} for error_type in feat['errors'].keys()}

        for attr, t in feat['tids'].items():
            tids_index = []
            for i in range(0, t.size(0)):
                tid = int(t[i])
                if tid in batch_tids:
                    tids_index.append(i)
            tids_index_tensor = torch.LongTensor(tids_index)
            feat_last['tensors'][attr] = feat['tensors'][attr].index_select(0, tids_index_tensor)
            for detector_name in feat['errors'].keys():
                feat_last['errors'][detector_name][attr] = feat['errors'][detector_name][attr]\
                    .index_select(0, tids_index_tensor)
            for label_type in feat['labels'].keys():
                feat_last['labels'][label_type][attr] = feat['labels'][label_type][attr]\
                    .index_select(0, tids_index_tensor)
            feat_last['is_clean'][attr] = feat['is_clean'][attr].index_select(0, tids_index_tensor)
            feat_last['class_masks'][attr] = feat['class_masks'][attr].index_select(0, tids_index_tensor)
            feat_last['tids'][attr] = feat['tids'][attr].index_select(0, tids_index_tensor)
            feat_last['fixed'][attr] = feat['fixed'][attr].index_select(0, tids_index_tensor)

        # Dumps the files.
        torch.save(feat, base_path + '.feat')
        # The file name includes the standard batch size even if the last batch has less tuples to be easier to find
        # the file in the loadfeat repairer.
        torch.save(feat_last, base_path + '_last' + str(self.feature_args['tuples_to_read_list'][-1]) + '.feat')

        # Saves stats and environment variables.
        cell_domain = self.hc.ds.aux_table[AuxTables.cell_domain].df.sort_values(by=['_vid_'])
        cell_domain.to_csv(base_path + '_cell_domain.csv', header=True, index=False)

        with open(base_path + '_single_attr_stats.ujson', 'w', encoding='utf-8') as f:
            ujson.dump(self.hc.ds.single_attr_stats, f, ensure_ascii=False)
        with open(base_path + '_pair_attr_stats.ujson', 'w', encoding='utf-8') as f:
            ujson.dump(self.hc.ds.pair_attr_stats, f, ensure_ascii=False)
        with open(base_path + '_num_tuples.txt', 'w', encoding='utf-8') as f:
            f.write(str(self.hc.ds.total_tuples) + '\n')

        with open(base_path + '_hc_env.txt', 'w') as hc_env_file:
            hc_env_file.write(str(self.hc.env))

        # Dumps the tensors for every batch to a different file if 'current' batch is the last one regarding the full
        # dataset to save global features that correspond to the statistics for the whole dataset.
        if len(batches_read) == (len(self.feature_args['tuples_already_featurized_list']) +
                                 len(self.feature_args['tuples_to_read_list'])):
            base_path = self.feature_args['log_dir'] + self.feature_args['dataset_name'] + '_global_'

            # Dumps again the files regarding the last batch but with different names.
            torch.save(feat, base_path + self.feature_args['identifier'] + '.feat')
            # The file name includes the standard batch size even if the last batch has less tuples to be easier to find
            # the file in the loadfeat repairer.
            torch.save(feat_last, base_path + self.feature_args['identifier'] + '_last' +
                       str(self.feature_args['tuples_to_read_list'][-1]) + '.feat')

            # Generates feat and feat_last tensor files for all batches except the last one.
            total_tuples = 0
            for batch_size in batches_read[:len(batches_read)-1]:
                total_tuples += batch_size

                # Gets tids from the 'all' and 'last' batches.
                batch_tids = {'all': self.hc.ds.raw_data.df['_tid_'].head(total_tuples).tolist(),
                              'last': self.hc.ds.raw_data.df['_tid_'].head(total_tuples).tail(batch_size).tolist()}

                for batch_tid in batch_tids.keys():
                    # Reuses feat_last to generate global features.
                    for attr, t in feat['tids'].items():
                        tids_index = []
                        for i in range(0, t.size(0)):
                            tid = int(t[i])
                            if tid in batch_tids[batch_tid]:
                                tids_index.append(i)
                        tids_index_tensor = torch.LongTensor(tids_index)
                        feat_last['tensors'][attr] = feat['tensors'][attr].index_select(0, tids_index_tensor)
                        for detector_name in feat['errors'].keys():
                            feat_last['errors'][detector_name][attr] = feat['errors'][detector_name][attr]\
                                .index_select(0, tids_index_tensor)
                        for label_type in feat['labels'].keys():
                            feat_last['labels'][label_type][attr] = feat['labels'][label_type][attr]\
                                .index_select(0, tids_index_tensor)
                        feat_last['is_clean'][attr] = feat['is_clean'][attr].index_select(0, tids_index_tensor)
                        feat_last['class_masks'][attr] = feat['class_masks'][attr].index_select(0, tids_index_tensor)
                        feat_last['tids'][attr] = feat['tids'][attr].index_select(0, tids_index_tensor)
                        feat_last['fixed'][attr] = feat['fixed'][attr].index_select(0, tids_index_tensor)

                    # Dumps the file.
                    if batch_tid == 'all':
                        torch.save(feat_last, base_path + '1-' + str(total_tuples) + '.feat')
                    else:
                        torch.save(feat_last, base_path + '1-' + str(total_tuples) + '_last' +
                                   str(self.feature_args['tuples_to_read_list'][-1]) + '.feat')

    def run(self):
        with open(self.feature_args['dataset_dir'] + self.feature_args['dataset_name'] + '/' +
                  self.feature_args['dataset_name'] + '.csv') as dataset_file:

            # Writes the header to a temporary file.
            csv_fpath = ('/tmp/current_dataset_'
                         + self.feature_args['dataset_name']
                         + '_'
                         + str(self.feature_args['db_suffix'])
                         + '.csv')
            with open(csv_fpath, 'w+') as tmp_file:
                tmp_file.writelines([dataset_file.readline()])

            batches_read = []
            for tuples_already_featurized in self.feature_args['tuples_already_featurized_list']:
                batches_read.append(tuples_already_featurized)
                # Appends to the temporary file the batches already featurized.
                with open(csv_fpath, 'a+') as tmp_file:
                    line_list = []
                    for i in range(tuples_already_featurized):
                        line = dataset_file.readline()
                        line_list.append(line)
                    tmp_file.writelines(line_list)

            for tuples_to_read in self.feature_args['tuples_to_read_list']:
                batches_read.append(tuples_to_read)
                # Appends to the temporary file the current batch to be loaded.
                with open(csv_fpath, 'a+') as tmp_file:
                    line_list = []
                    for i in range(tuples_to_read):
                        line = dataset_file.readline()
                        if line == '':
                            # EOF was reached.
                            break
                        line_list.append(line)
                    tmp_file.writelines(line_list)
                    # Sets dynamically the batch size to correctly get the size of the last batch.
                    batches_read[-1] = len(line_list)

                self.feature_args['identifier'] = '1-' + str(sum(batches_read))

                self.run_holoclean_featurization(csv_fpath)
                self.generate_feature_files(batches_read)


if __name__ == "__main__":
    # Command-line parameters:
    #  0) Script name (by default)
    #
    #  1) db_port
    #  2) dataset_name
    #  3) entity_col
    #  4) dataset_size
    #  5) weak_label_thresh
    #  6) cor_strength
    #  7) nb_cor_strength
    #
    #  8) Number of batches for this dataset
    #  9) Number of concurrent executions for this dataset
    #
    # 10) db_suffix

    # Default parameters for HoloClean.
    hc_args = {
        'detectors': [
            ('nulldetector', 'NullDetector', False),
            ('violationdetector', 'ViolationDetector', False),
            ('errorloaderdetector', 'ErrorsLoaderDetector', True)
        ],
        'featurizers': {'occurattrfeat': 'OccurAttrFeaturizer'},
        'domain_thresh_1': 0,
        'weak_label_thresh': float(sys.argv[5]),
        'cor_strength': float(sys.argv[6]),
        'nb_cor_strength': float(sys.argv[7]),
        'threads': 1,
        'verbose': True,
        'timeout': 3 * 60000,
        'estimator_type': 'NaiveBayes',
        'incremental': False,
        'infer_mode': 'all',
<<<<<<< HEAD
        'db_port': int(sys.argv[1]),
        'feature_extraction': True
=======
        'feature_extraction': True,
>>>>>>> c98f709f
    }

    # Default parameters for Executor.
    dataset_name = str(sys.argv[2])
    entity_col = str(sys.argv[3]) if str(sys.argv[3]) == '_tid_' else None
    feature_args = {
        'project_root': os.environ['HOLOCLEANHOME'],
        'dataset_dir': os.environ['HOLOCLEANHOME'] + '/testdata/',
        'log_dir': os.environ['HOLOCLEANHOME'] + '/experimental_results/' + dataset_name + '/features/',
        'dataset_name': dataset_name,
        'entity_col': entity_col,
        'numerical_attrs': None,
        'do_quantization': False,
        'tuples_to_read_list': [int(int(sys.argv[4]) / int(sys.argv[8]))] * int(int(sys.argv[8]) / int(sys.argv[9])),
        'tuples_already_featurized_list': [],
        'db_suffix': int(sys.argv[10])
    }

    for j in range(feature_args['db_suffix'] - 1):
        for batch in feature_args['tuples_to_read_list']:
            feature_args['tuples_already_featurized_list'].append(batch)

    # Runs the default example.
    executor = Executor(hc_args, feature_args)
    executor.run()<|MERGE_RESOLUTION|>--- conflicted
+++ resolved
@@ -327,12 +327,8 @@
         'estimator_type': 'NaiveBayes',
         'incremental': False,
         'infer_mode': 'all',
-<<<<<<< HEAD
         'db_port': int(sys.argv[1]),
         'feature_extraction': True
-=======
-        'feature_extraction': True,
->>>>>>> c98f709f
     }
 
     # Default parameters for Executor.
