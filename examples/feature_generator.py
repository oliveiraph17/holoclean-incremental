import holoclean
import ujson
import importlib
import os
import torch

from dataset import AuxTables


class Executor:
    def __init__(self, hc_values, feature_values):
        self.hc = None
        self.hc_args = hc_values
        self.feature_args = feature_values

        # Imports modules to dynamically instantiate HoloClean components (detectors and featurizers).
        self.modules = {
            'detect': {detector_file: importlib.import_module('detect.' + detector_file)
                       for detector_file, _, _ in self.hc_args['detectors']},
            'featurize': {featurizer_file: importlib.import_module('repair.featurize.' + featurizer_file)
                          for featurizer_file in self.hc_args['featurizers'].keys()}
        }

    def run_holoclean_featurization(self, csv_fpath):
        # Sets up a HoloClean session.
        self.hc = holoclean.HoloClean(
            **self.hc_args
        ).session

        # Loads existing data and Denial Constraints.
        self.hc.load_data(self.feature_args['dataset_name'],
                          csv_fpath,
                          entity_col=self.feature_args['entity_col'],
                          numerical_attrs=self.feature_args['numerical_attrs'])

        for (_, detector_name, _) in self.hc_args['detectors']:
            if detector_name == 'ViolationDetector':
                self.hc.load_dcs(self.feature_args['dataset_dir'] + self.feature_args['dataset_name'] + '/' +
                                 self.feature_args['dataset_name'] + '_constraints.txt')
                self.hc.ds.set_constraints(self.hc.get_dcs())
                break

        if self.hc_args['detectors'] is not None:
            # Detects erroneous cells.
            detectors = []
            for detector_file, detector_class, detector_has_params in self.hc_args['detectors']:
                if detector_has_params:
                    params = {'fpath': (self.feature_args['dataset_dir'] + self.feature_args['dataset_name'] + '/' +
                                        self.feature_args['dataset_name'] + '_errors.csv')}
                    detectors.append(getattr(self.modules['detect'][detector_file], detector_class)(**params))
                else:
                    if detector_class == 'ViolationDetector':
                        self.hc.load_dcs(self.feature_args['dataset_dir'] + self.feature_args['dataset_name'] + '/' +
                                         self.feature_args['dataset_name'] + '_constraints.txt')
                        self.hc.ds.set_constraints(self.hc.get_dcs())

                    detectors.append(getattr(self.modules['detect'][detector_file], detector_class)())
            self.hc.detect_errors(detectors)

        if self.feature_args['do_quantization']:
            self.hc.quantize_numericals(self.feature_args['num_attr_groups_bins'])

        # Repairs errors based on the defined features.
        self.hc.generate_domain()
        self.hc.run_estimator()

        featurizers = [
            getattr(self.modules['featurize'][featurizer_file], featurizer_class)()
            for featurizer_file, featurizer_class in self.hc_args['featurizers'].items()
        ]
        self.hc.repair_engine.setup_featurized_ds(featurizers)

    # noinspection PyUnresolvedReferences
    def generate_feature_files(self, batches_read):
        # Gets the generated tensors from FeaturizedDataset.
        tensors = self.hc.repair_engine.feat_dataset.tensor
        weak_labels = self.hc.repair_engine.feat_dataset.weak_labels
        is_clean = self.hc.repair_engine.feat_dataset.is_clean
        class_masks = self.hc.repair_engine.feat_dataset.var_class_mask
        tids = self.hc.repair_engine.feat_dataset.tids
        init_idxs = self.hc.repair_engine.feat_dataset.init_idxs

        # Gets the ground truth.
        self.hc.eval_engine.load_data(name=self.feature_args['dataset_name'] + '_clean',
                                      fpath=(self.feature_args['dataset_dir'] +
                                             self.feature_args['dataset_name'] + '/' +
                                             self.feature_args['dataset_name'] + '_clean.csv'),
                                      tid_col='tid',
                                      attr_col='attribute',
                                      val_col='correct_val')
        clean_df = self.hc.eval_engine.clean_data.df.set_index(['_tid_', '_attribute_'])
        clean_df.sort_index(inplace=True)

        # Indexes cell_domain table by _tid_ and attribute to lookup domain.
        domain_df = self.hc.ds.aux_table[AuxTables.cell_domain].df[['_tid_', 'attribute', 'domain']]
        domain_df = domain_df.set_index(['_tid_', 'attribute'])
        domain_df.sort_index(inplace=True)

        # Creates tensors for ground-truth.
        ground_truth = {}
        for attr, t in tids.items():
            ground_truth[attr] = t.clone()
            for i in range(0, t.size(0)):
                tid = int(t[i])
                if (tid, attr) not in clean_df.index:
                    continue
                g_truth = clean_df.loc[(tid, attr), '_value_']
                domain = domain_df.loc[(tid, attr), 'domain']
                domain_idx = {val: idx for idx, val in enumerate(domain.split('|||'))}
                # -1 means the ground-truth is not part of the domain generated for the cell.
                ground_truth[attr][i] = domain_idx.get(g_truth, -1)

        # Computes error tensors.
        errors = {}
        errors_df = {}
        for detector in self.hc.detect_engine.detectors:
            errors[detector.name] = {}
            errors_df[detector.name] = detector.detect_noisy_cells()
            if not errors_df[detector.name].empty:
                errors_df[detector.name].reset_index()
                errors_df[detector.name] = errors_df[detector.name].set_index(['_tid_', 'attribute'])
                errors_df[detector.name].sort_index(inplace=True)

            for attr, t in tids.items():
                errors[detector.name][attr] = t.clone().fill_(0)
                if not errors_df[detector.name].empty:
                    for i in range(0, t.size(0)):
                        tid = int(t[i])
                        if (tid, attr) in errors_df[detector.name].index:
                            errors[detector.name][attr][i] = 1

        # Sets the output file names.
        base_path = (self.feature_args['log_dir'] +
                     self.feature_args['dataset_name'] + '_' +
                     self.feature_args['identifier'])

        batch_size = batches_read[-1]

        # Gets tids from the 'current' batch.
        batch_tids = self.hc.ds.raw_data.df['_tid_'].tail(batch_size).tolist()

        # Wraps tensors in a dictionary.
        feat = {'tensors': tensors, 'errors': errors,
                'labels': {'weak': weak_labels, 'init': init_idxs, 'truth': ground_truth},
                'is_clean': is_clean, 'class_masks': class_masks, 'tids': tids}

        # Gets the tensor entries from the 'current' batch.
        feat_last = {key: {} for key in feat.keys()}
        feat_last['labels'] = {label_type: {} for label_type in feat['labels'].keys()}
        feat_last['errors'] = {error_type: {} for error_type in feat['errors'].keys()}

        for attr, t in feat['tids'].items():
            tids_index = []
            for i in range(0, t.size(0)):
                tid = int(t[i])
                if tid in batch_tids:
                    tids_index.append(i)
            tids_index_tensor = torch.LongTensor(tids_index)
            feat_last['tensors'][attr] = feat['tensors'][attr].index_select(0, tids_index_tensor)
            for detector_name in feat['errors'].keys():
                feat_last['errors'][detector_name][attr] = feat['errors'][detector_name][attr]\
                    .index_select(0, tids_index_tensor)
            for label_type in feat['labels'].keys():
                feat_last['labels'][label_type][attr] = feat['labels'][label_type][attr]\
                    .index_select(0, tids_index_tensor)
            feat_last['is_clean'][attr] = feat['is_clean'][attr].index_select(0, tids_index_tensor)
            feat_last['class_masks'][attr] = feat['class_masks'][attr].index_select(0, tids_index_tensor)
            feat_last['tids'][attr] = feat['tids'][attr].index_select(0, tids_index_tensor)

        # Dumps the files.
        torch.save(feat, base_path + '.feat')
        # The file name includes the standard batch size even if the last batch has less tuples to be easier to find
        # the file in the loadfeat repairer.
        torch.save(feat_last, base_path + '_last' + str(self.feature_args['tuples_to_read_list'][-1]) + '.feat')

        # Saves stats and environment variables.
        cell_domain = self.hc.ds.aux_table[AuxTables.cell_domain].df.sort_values(by=['_vid_'])
        cell_domain.to_csv(base_path + '_cell_domain.csv', header=True, index=False)

        with open(base_path + '_single_attr_stats.ujson', 'w', encoding='utf-8') as f:
            ujson.dump(self.hc.ds.single_attr_stats, f, ensure_ascii=False)
        with open(base_path + '_pair_attr_stats.ujson', 'w', encoding='utf-8') as f:
            ujson.dump(self.hc.ds.pair_attr_stats, f, ensure_ascii=False)
        with open(base_path + '_num_tuples.txt', 'w', encoding='utf-8') as f:
            f.write(str(self.hc.ds.total_tuples) + '\n')

        with open(base_path + '_hc_env.txt', 'w') as hc_env_file:
            hc_env_file.write(str(self.hc.env))

        # Dumps the tensors for every batch to a different file if 'current' batch is the last one regarding the full
        # dataset to save global features that correspond to the statistics for the whole dataset.
        if len(batches_read) == len(self.feature_args['tuples_to_read_list']):
            base_path = self.feature_args['log_dir'] + self.feature_args['dataset_name'] + '_global_'

            # Dumps again the files regarding the last batch but with different names.
            torch.save(feat, base_path + self.feature_args['identifier'] + '.feat')
            # The file name includes the standard batch size even if the last batch has less tuples to be easier to find
            # the file in the loadfeat repairer.
            torch.save(feat_last, base_path + self.feature_args['identifier'] + '_last' +
                       str(self.feature_args['tuples_to_read_list'][-1]) + '.feat')

            # Generates feat and feat_last tensor files for all batches except the last one.
            total_tuples = 0
            for batch_size in batches_read[:len(batches_read)-1]:
                total_tuples += batch_size

                # Gets tids from the 'all' and 'last' batches.
                batch_tids = {'all': self.hc.ds.raw_data.df['_tid_'].head(total_tuples).tolist(),
                              'last': self.hc.ds.raw_data.df['_tid_'].head(total_tuples).tail(batch_size).tolist()}

                for batch_tid in batch_tids.keys():
                    # Reuses feat_last to generate global features.
                    for attr, t in feat['tids'].items():
                        tids_index = []
                        for i in range(0, t.size(0)):
                            tid = int(t[i])
                            if tid in batch_tids[batch_tid]:
                                tids_index.append(i)
                        tids_index_tensor = torch.LongTensor(tids_index)
                        feat_last['tensors'][attr] = feat['tensors'][attr].index_select(0, tids_index_tensor)
                        for detector_name in feat['errors'].keys():
                            feat_last['errors'][detector_name][attr] = feat['errors'][detector_name][attr]\
                                .index_select(0, tids_index_tensor)
                        for label_type in feat['labels'].keys():
                            feat_last['labels'][label_type][attr] = feat['labels'][label_type][attr]\
                                .index_select(0, tids_index_tensor)
                        feat_last['is_clean'][attr] = feat['is_clean'][attr].index_select(0, tids_index_tensor)
                        feat_last['class_masks'][attr] = feat['class_masks'][attr].index_select(0, tids_index_tensor)
                        feat_last['tids'][attr] = feat['tids'][attr].index_select(0, tids_index_tensor)

                    # Dumps the file.
                    if batch_tid == 'all':
                        torch.save(feat_last, base_path + '1-' + str(total_tuples) + '.feat')
                    else:
                        torch.save(feat_last, base_path + '1-' + str(total_tuples) + '_last' +
                                   str(self.feature_args['tuples_to_read_list'][-1]) + '.feat')

    def run(self):
        with open(self.feature_args['dataset_dir'] + self.feature_args['dataset_name'] + '/' +
                  self.feature_args['dataset_name'] + '.csv') as dataset_file:

            # Writes the header to a temporary file.
            csv_fpath = '/tmp/current_dataset.csv'
            with open(csv_fpath, 'w+') as tmp_file:
                tmp_file.writelines([dataset_file.readline()])

            batches_read = []
            for tuples_to_read in self.feature_args['tuples_to_read_list']:
                batches_read.append(tuples_to_read)
                # Appends to the temporary file the current batch to be loaded.
                with open(csv_fpath, 'a+') as tmp_file:
                    line_list = []
                    for i in range(tuples_to_read):
                        line = dataset_file.readline()
                        if line == '':
                            # EOF was reached.
                            break
                        line_list.append(line)
                    tmp_file.writelines(line_list)
                    # Sets dynamically the batch size to correctly get the size of the last batch.
                    batches_read[-1] = len(line_list)

                self.feature_args['identifier'] = '1-' + str(sum(batches_read))

                self.run_holoclean_featurization(csv_fpath)
                self.generate_feature_files(batches_read)


if __name__ == "__main__":
    # Default parameters for HoloClean.
    hc_args = {
        'detectors': [
            ('nulldetector', 'NullDetector', False),
            ('violationdetector', 'ViolationDetector', False),
            ('errorloaderdetector', 'ErrorsLoaderDetector', True)
        ],
        'featurizers': {'occurattrfeat': 'OccurAttrFeaturizer'},
        'domain_thresh_1': 0,
        'weak_label_thresh': 0.99,
        'max_domain': 10000,
        'cor_strength': 0.6,
        'nb_cor_strength': 0.8,
        'threads': 1,
        'verbose': True,
        'timeout': 3 * 60000,
        'estimator_type': 'NaiveBayes',
        'incremental': False,
        'infer_mode': 'all',
        'db_port': 5432
    }

    # Default parameters for Executor.
    dataset_name = 'hospital'
    feature_args = {
        'project_root': os.environ['HOLOCLEANHOME'],
        'dataset_dir': os.environ['HOLOCLEANHOME'] + '/testdata/',
<<<<<<< HEAD
        'log_dir': os.environ['HOLOCLEANHOME'] + '/experimental_results/' + dataset_name + '/features/',
=======
        'log_dir': os.environ['HOLOCLEANHOME'] + '/experimental_results/' + dataset_name + '/features/dk/',
>>>>>>> fe2c3f15
        'dataset_name': dataset_name,
        'entity_col': None,
        'numerical_attrs': None,
        'do_quantization': False,
        'tuples_to_read_list': [10] * 100
    }

    # Runs the default example.
    executor = Executor(hc_args, feature_args)
    executor.run()

    ############################################################

<<<<<<< HEAD
=======
    hc_args['infer_mode'] = 'all'
    feature_args['log_dir'] = (os.environ['HOLOCLEANHOME'] + '/experimental_results/' +
                               feature_args['dataset_name'] + '/features/' + hc_args['infer_mode'] + '/')

    executor = Executor(hc_args, feature_args)
    executor.run()

    ############################################################

>>>>>>> fe2c3f15
    feature_args['dataset_name'] = 'hospital_shuffled'

    feature_args['log_dir'] = (os.environ['HOLOCLEANHOME'] + '/experimental_results/' +
<<<<<<< HEAD
                               feature_args['dataset_name'] + '/features/')
=======
                               feature_args['dataset_name'] + '/features/' + hc_args['infer_mode'] + '/')
>>>>>>> fe2c3f15
    feature_args['entity_col'] = '_tid_'

    executor = Executor(hc_args, feature_args)
    executor.run()

    ############################################################

<<<<<<< HEAD
=======
    hc_args['infer_mode'] = 'all'
    feature_args['log_dir'] = (os.environ['HOLOCLEANHOME'] + '/experimental_results/' +
                               feature_args['dataset_name'] + '/features/' + hc_args['infer_mode'] + '/')

    executor = Executor(hc_args, feature_args)
    executor.run()

    ############################################################

>>>>>>> fe2c3f15
    feature_args['dataset_name'] = 'food5k'

    hc_args['weak_label_thresh'] = 0.6
    hc_args['max_domain'] = 10000
    hc_args['cor_strength'] = 0.2
    hc_args['nb_cor_strength'] = 0.3

    feature_args['log_dir'] = (os.environ['HOLOCLEANHOME'] + '/experimental_results/' +
<<<<<<< HEAD
                               feature_args['dataset_name'] + '/features/')
=======
                               feature_args['dataset_name'] + '/features/' + hc_args['infer_mode'] + '/')
>>>>>>> fe2c3f15
    feature_args['entity_col'] = None
    feature_args['tuples_to_read_list'] = [50] * 100

    executor = Executor(hc_args, feature_args)
    executor.run()

    ############################################################

<<<<<<< HEAD
=======
    hc_args['infer_mode'] = 'all'
    feature_args['log_dir'] = (os.environ['HOLOCLEANHOME'] + '/experimental_results/' +
                               feature_args['dataset_name'] + '/features/' + hc_args['infer_mode'] + '/')

    executor = Executor(hc_args, feature_args)
    executor.run()

    ############################################################

>>>>>>> fe2c3f15
    feature_args['dataset_name'] = 'food5k_shuffled'

    feature_args['log_dir'] = (os.environ['HOLOCLEANHOME'] + '/experimental_results/' +
                               feature_args['dataset_name'] + '/features/' + hc_args['infer_mode'] + '/')
    feature_args['entity_col'] = '_tid_'

    executor = Executor(hc_args, feature_args)
<<<<<<< HEAD
=======
    executor.run()

    ############################################################

    hc_args['infer_mode'] = 'all'
    feature_args['log_dir'] = (os.environ['HOLOCLEANHOME'] + '/experimental_results/' +
                               feature_args['dataset_name'] + '/features/' + hc_args['infer_mode'] + '/')

    executor = Executor(hc_args, feature_args)
>>>>>>> fe2c3f15
    executor.run()<|MERGE_RESOLUTION|>--- conflicted
+++ resolved
@@ -294,11 +294,7 @@
     feature_args = {
         'project_root': os.environ['HOLOCLEANHOME'],
         'dataset_dir': os.environ['HOLOCLEANHOME'] + '/testdata/',
-<<<<<<< HEAD
         'log_dir': os.environ['HOLOCLEANHOME'] + '/experimental_results/' + dataset_name + '/features/',
-=======
-        'log_dir': os.environ['HOLOCLEANHOME'] + '/experimental_results/' + dataset_name + '/features/dk/',
->>>>>>> fe2c3f15
         'dataset_name': dataset_name,
         'entity_col': None,
         'numerical_attrs': None,
@@ -312,45 +308,17 @@
 
     ############################################################
 
-<<<<<<< HEAD
-=======
-    hc_args['infer_mode'] = 'all'
+    feature_args['dataset_name'] = 'hospital_shuffled'
+
     feature_args['log_dir'] = (os.environ['HOLOCLEANHOME'] + '/experimental_results/' +
-                               feature_args['dataset_name'] + '/features/' + hc_args['infer_mode'] + '/')
+                               feature_args['dataset_name'] + '/features/')
+    feature_args['entity_col'] = '_tid_'
 
     executor = Executor(hc_args, feature_args)
     executor.run()
 
     ############################################################
 
->>>>>>> fe2c3f15
-    feature_args['dataset_name'] = 'hospital_shuffled'
-
-    feature_args['log_dir'] = (os.environ['HOLOCLEANHOME'] + '/experimental_results/' +
-<<<<<<< HEAD
-                               feature_args['dataset_name'] + '/features/')
-=======
-                               feature_args['dataset_name'] + '/features/' + hc_args['infer_mode'] + '/')
->>>>>>> fe2c3f15
-    feature_args['entity_col'] = '_tid_'
-
-    executor = Executor(hc_args, feature_args)
-    executor.run()
-
-    ############################################################
-
-<<<<<<< HEAD
-=======
-    hc_args['infer_mode'] = 'all'
-    feature_args['log_dir'] = (os.environ['HOLOCLEANHOME'] + '/experimental_results/' +
-                               feature_args['dataset_name'] + '/features/' + hc_args['infer_mode'] + '/')
-
-    executor = Executor(hc_args, feature_args)
-    executor.run()
-
-    ############################################################
-
->>>>>>> fe2c3f15
     feature_args['dataset_name'] = 'food5k'
 
     hc_args['weak_label_thresh'] = 0.6
@@ -359,11 +327,7 @@
     hc_args['nb_cor_strength'] = 0.3
 
     feature_args['log_dir'] = (os.environ['HOLOCLEANHOME'] + '/experimental_results/' +
-<<<<<<< HEAD
                                feature_args['dataset_name'] + '/features/')
-=======
-                               feature_args['dataset_name'] + '/features/' + hc_args['infer_mode'] + '/')
->>>>>>> fe2c3f15
     feature_args['entity_col'] = None
     feature_args['tuples_to_read_list'] = [50] * 100
 
@@ -372,35 +336,11 @@
 
     ############################################################
 
-<<<<<<< HEAD
-=======
-    hc_args['infer_mode'] = 'all'
+    feature_args['dataset_name'] = 'food5k_shuffled'
+
     feature_args['log_dir'] = (os.environ['HOLOCLEANHOME'] + '/experimental_results/' +
-                               feature_args['dataset_name'] + '/features/' + hc_args['infer_mode'] + '/')
+                               feature_args['dataset_name'] + '/features/')
+    feature_args['entity_col'] = '_tid_'
 
     executor = Executor(hc_args, feature_args)
-    executor.run()
-
-    ############################################################
-
->>>>>>> fe2c3f15
-    feature_args['dataset_name'] = 'food5k_shuffled'
-
-    feature_args['log_dir'] = (os.environ['HOLOCLEANHOME'] + '/experimental_results/' +
-                               feature_args['dataset_name'] + '/features/' + hc_args['infer_mode'] + '/')
-    feature_args['entity_col'] = '_tid_'
-
-    executor = Executor(hc_args, feature_args)
-<<<<<<< HEAD
-=======
-    executor.run()
-
-    ############################################################
-
-    hc_args['infer_mode'] = 'all'
-    feature_args['log_dir'] = (os.environ['HOLOCLEANHOME'] + '/experimental_results/' +
-                               feature_args['dataset_name'] + '/features/' + hc_args['infer_mode'] + '/')
-
-    executor = Executor(hc_args, feature_args)
->>>>>>> fe2c3f15
     executor.run()