--- conflicted
+++ resolved
@@ -171,11 +171,7 @@
                 Y_pred[attr] = self.hc.repair_engine.repair_model[attr].infer_values(X_pred[attr], mask_pred[attr])
             else:
                 Y_pred[attr] = self.hc.repair_engine.repair_model[
-<<<<<<< HEAD
-                    self.hc.repair_engine.get_attr_group(attr)].infer_values(X_pred[attr], mask_pred[attr])
-=======
                     self.hc.ds.get_attr_group(attr)].infer_values(X_pred[attr], mask_pred[attr])
->>>>>>> f436cf1f
             grdt = Y_truth[attr].numpy().flatten()
             Y_assign = Y_pred[attr].data.numpy().argmax(axis=1)
             accuracy = 100. * np.mean(Y_assign == grdt)
@@ -205,21 +201,12 @@
             if self.groups is None:
                 eval_metrics['training_cells'][attr] = self.training_cells[attr]
             else:
-<<<<<<< HEAD
-                eval_metrics['training_cells'][self.hc.repair_engine.get_attr_group(attr)] = self.training_cells[
-                    self.hc.repair_engine.get_attr_group(attr)]
+                eval_metrics['training_cells'][self.hc.ds.get_attr_group(attr)] = self.training_cells[
+                    self.hc.ds.get_attr_group(attr)]
 
             # Outputs the attribute's metrics and adds them to the aggregated metrics.
             for metric, value in eval_metrics.items():
                 # logging.debug('[' + attr + '] ' + metric + ' = %2f', value[attr])
-=======
-                eval_metrics['training_cells'][self.hc.ds.get_attr_group(attr)] = self.training_cells[
-                    self.hc.ds.get_attr_group(attr)]
-
-            # Outputs the attribute's metrics and adds them to the aggregated metrics.
-            for metric, value in eval_metrics.items():
-                logging.debug('[' + attr + '] ' + metric + ' = %.2f', value[attr])
->>>>>>> f436cf1f
 
                 # Sums for all aggregated metrics even though this is meaningless for some metrics because it is faster
                 # than testing if they should be summed up or not.
@@ -273,11 +260,7 @@
                         weights = self.hc.repair_engine.repair_model[attr].model.first_layer_weights[0].squeeze().tolist()
                     else:
                         weights = self.hc.repair_engine.repair_model[
-<<<<<<< HEAD
-                            self.hc.repair_engine.get_attr_group(attr)].model.first_layer_weights[0].squeeze().tolist()
-=======
                             self.hc.ds.get_attr_group(attr)].model.first_layer_weights[0].squeeze().tolist()
->>>>>>> f436cf1f
                     f.write(str(train_batch_number) + ';' + ';'.join(str(w) for w in weights) + '\n')
 
         # Overwrites the aggregated metrics than are not only sums.
@@ -301,13 +284,8 @@
                                            (agg_metrics['precision'] + agg_metrics['repairing_recall']))
 
         # Outputs the aggregated metrics.
-<<<<<<< HEAD
         # for metric, agg_value in agg_metrics.items():
-        #     logging.debug('[Aggregated] ' + metric + ' = %2f', agg_value)
-=======
-        for metric, agg_value in agg_metrics.items():
-            logging.debug('[Aggregated] ' + metric + ' = %.2f', agg_value)
->>>>>>> f436cf1f
+        #     logging.debug('[Aggregated] ' + metric + ' = %.2f', agg_value)
 
         # Saves the aggregated metrics.
         if self.hc_args['log_repairing_quality']:
@@ -322,8 +300,6 @@
 
     def run(self):
         # This function trains for each batch and infers from the batch onwards using the same set of trained models.
-<<<<<<< HEAD
-=======
         batch_number = 1
         number_of_batches = len(self.feature_args['tuples_to_read_list'])
 
@@ -379,7 +355,6 @@
         stats_executor = statistics_calculations.Executor(hc_args, feature_args)
 
         # This function trains only at predefined batches and skips training for the other ones.
->>>>>>> f436cf1f
         batch_number = 1
         number_of_batches = len(self.feature_args['tuples_to_read_list'])
         self.hc_args['save_load_checkpoint'] = True
@@ -429,115 +404,11 @@
 
         tic = time.time()
 
-        tic = time.time()
-
         for batch_size in self.feature_args['tuples_to_read_list']:
             if batch_number > self.feature_args['last_batch']:
                 break
 
             if batch_number >= self.feature_args['first_batch']:
-<<<<<<< HEAD
-                self.setup_hc_repair_engine(batch_number, batch_size)
-                if self.groups is None:
-                    self.train()
-                else:
-                    self.train_grouped()
-                Y_pred = self.infer()
-                self.evaluate(Y_pred, batch_number, batch_number)
-
-                number_of_skipping_batches = number_of_batches - batch_number
-                for i in range(number_of_skipping_batches):
-                    self.hc.repair_engine.feat_dataset.load_feat_skipping(batch_number, batch_size, i + 1)
-                    Y_pred = self.infer(skipping=True)
-                    self.evaluate(Y_pred, batch_number, batch_number + i + 1, skipping=True)
-
-            batch_number += 1
-
-        toc = time.time()
-        print('Elapsed time: ', toc - tic)
-
-    def run_infer_all(self, train_batch):
-        # This function loads a given trained set of models (in /tmp folder) and infers all the batches using them.
-        batch_size = self.feature_args['tuples_to_read_list'][0]
-        self.hc_args['save_load_checkpoint'] = True
-
-        # We set up using batch 2 because it consumes the least memory possible being the first loaded from disk (the
-        # first batch is not loaded from /tmp by default). Actually, it loads the "given" trained model from /tmp.
-        # That is, the batch number here is meaningless for training issues.
-        self.setup_hc_repair_engine(2, batch_size)
-
-        # We do not train because we use save_load_checkpoint. This is just for logging purposes.
-        for attr in self.hc.ds.get_active_attributes():
-            self.training_cells[attr] = 0
-
-        for i in range(self.feature_args['first_batch'], self.feature_args['last_batch'] + 1):
-            self.hc.repair_engine.feat_dataset.load_feat_skipping(0, batch_size, i)
-            Y_pred = self.infer(skipping=True)
-            self.evaluate(Y_pred, train_batch_number=train_batch, skipping_batch_number=i, skipping=True)
-
-    def run_skipping_predefined(self, corr_grouping_thresh=None):
-        from examples import statistics_calculations
-
-        # Creates a stats Executor using the same args
-        stats_executor = statistics_calculations.Executor(hc_args, feature_args)
-
-        # This function trains only at predefined batches and skips training for the other ones.
-        batch_number = 1
-        number_of_batches = len(self.feature_args['tuples_to_read_list'])
-        self.hc_args['save_load_checkpoint'] = True
-
-        # It is possible to set the groups either manually (as follows), or automatically by setting the threshold.
-        # # Single model for all the attributes
-        # self.groups = {
-        #         'Address1': ['Address1', 'City', 'CountyName', 'HospitalName', 'MeasureCode', 'MeasureName',
-        #                      'PhoneNumber', 'ProviderNumber', 'Sample', 'Stateavg', 'ZipCode', 'Condition',
-        #                      'State', 'HospitalType', 'HospitalOwner', 'Score', 'EmergencyService'],
-        # }
-
-        # # One model per attribute.
-        # self.groups = {
-        #     'Address1': ['Address1'], 'City': ['City'], 'CountyName': ['CountyName'],
-        #     'HospitalName': ['HospitalName'], 'PhoneNumber': ['PhoneNumber'], 'ProviderNumber': ['ProviderNumber'],
-        #     'Sample': ['Sample'], 'ZipCode': ['ZipCode'], 'Condition': ['Condition'], 'State': ['State'],
-        #     'MeasureCode': ['MeasureCode'], 'MeasureName': ['MeasureName'], 'Stateavg': ['Stateavg'],
-        #     'HospitalType': ['HospitalType'], 'HospitalOwner': ['HospitalOwner'], 'Score': ['Score'],
-        #     'EmergencyService': ['EmergencyService'],
-        # }
-
-        # # Manual setting of groups according to a previous run of stats_calc.run_get_attribute_groups (thresh=0.1)
-        # if batch_number == 1:
-        #     self.groups = {
-        #         'Address1': ['Address1', 'City', 'CountyName', 'HospitalName', 'MeasureCode', 'MeasureName',
-        #                      'PhoneNumber', 'ProviderNumber', 'Sample', 'Stateavg', 'ZipCode'],
-        #         'Condition': ['Condition'],
-        #         'State': ['State'],
-        #         'HospitalType': ['HospitalType'],
-        #         'HospitalOwner': ['HospitalOwner'],
-        #         'Score': ['Score'],
-        #         'EmergencyService': ['EmergencyService'],
-        #     }
-        # else:
-        #     self.groups = {
-        #         'Address1': ['Address1', 'City', 'CountyName', 'HospitalName', 'PhoneNumber', 'ProviderNumber',
-        #                      'Sample', 'ZipCode'],
-        #         'Condition': ['Condition'],
-        #         'State': ['State'],
-        #         'MeasureCode': ['MeasureCode', 'MeasureName', 'Stateavg'],
-        #         'HospitalType': ['HospitalType'],
-        #         'HospitalOwner': ['HospitalOwner'],
-        #         'Score': ['Score'],
-        #         'EmergencyService': ['EmergencyService'],
-        #     }
-
-        tic = time.time()
-
-        for batch_size in self.feature_args['tuples_to_read_list']:
-            if batch_number > self.feature_args['last_batch']:
-                break
-
-            if batch_number >= self.feature_args['first_batch']:
-=======
->>>>>>> f436cf1f
                 # Trains only at predefined batches.
                 if batch_number in self.feature_args['train_batches']:
                     if corr_grouping_thresh is not None:
