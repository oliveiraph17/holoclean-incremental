from examples.holoclean_incremental_repair_example import Executor

import os

hc_args = {
    # 'detectors': [('nulldetector', 'NullDetector', False),
    #               ('violationdetector', 'ViolationDetector', False)],
    'detectors': [('errorloaderdetector', 'ErrorsLoaderDetector', True)],
    'featurizers': {'occurattrfeat': 'OccurAttrFeaturizer'},
    'domain_thresh_1': 0,
    'domain_thresh_2': 0,
    'weak_label_thresh': 0.99,
    'max_domain': 10000,
    'cor_strength': 0.6,
    'nb_cor_strength': 0.8,
    'epochs': 20,
    'threads': 1,
    'verbose': False,
    'timeout': 3 * 60000,
    'estimator_type': 'NaiveBayes',
    'log_repairing_quality': True,
    'log_execution_times': True,
    'log_feature_weights': True,
    'incremental': None,
    'repair_previous_errors': None,
    'recompute_from_scratch': None,
<<<<<<< HEAD
    'save_load_checkpoint': None,
    'append': None,
    'infer_mode': None,
    'global_features': None,
    'train_using_all_batches': None
=======
    'skip_training': False,
    'ignore_previous_training_cells': False,
    'save_load_checkpoint': False,
    'append': True,
    'infer_mode': 'dk',
    'log_feature_weights': False,
    'train_using_all_batches': False
>>>>>>> 9ed0d9b2
}

inc_args = {
    'project_root': os.environ['HOLOCLEANHOME'],
    'dataset_dir': os.environ['HOLOCLEANHOME'] + '/testdata/',
    'log_dir': os.environ['HOLOCLEANHOME'] + '/experimental_results/',
    'dataset_name': None,
    'entity_col': None,
    'numerical_attrs': None,
    'tuples_to_read_list': [1000],
    'iterations': [0],
    'skip_training_starting_batch': -1
}

<<<<<<< HEAD
datasets = [
    # ('hospital_numerical', None, ['Score', 'Sample'], True,
    #  [(100, ['Score']), (150, ['Sample'])], [1000], 'NaiveBayes',
    #  0.99, 10000, 0.6, 0.8,
    #  'dk', False, False),
=======
datasets = [('hospital', None, None, False, None, [240] * 4, 0.99, 10000, 0.6, 0.8),
            ('food5k_shuffled', '_tid_', None, False, None, [1000] * 5, 0.6, 1000, 0.2, 0.3),
            ('hospital_numerical', None, ['Score', 'Sample'], True, [(100, ['Score']), (150, ['Sample'])],
             [250] * 4, 0.99, 10000, 0.6, 0.8)]
>>>>>>> 9ed0d9b2

    ('food5k', None, ['latitude', 'longitude'], True,
     [(100, ['latitude', 'longitude'])], [5000], 'NaiveBayes',
     0.6, 1000, 0.2, 0.3,
     'dk', False, False),

    ('food5k', None, ['latitude', 'longitude'], True,
     [(100, ['latitude', 'longitude'])], [5000], 'NaiveBayes',
     0.6, 1000, 0.2, 0.3,
     'all', False, False),

    ('food5k_shuffled', '_tid_', ['latitude', 'longitude'], True,
     [(100, ['latitude', 'longitude'])], [5000], 'NaiveBayes',
     0.6, 1000, 0.2, 0.3,
     'dk', False, False),

    ('food5k_shuffled', '_tid_', ['latitude', 'longitude'], True,
     [(100, ['latitude', 'longitude'])], [5000], 'NaiveBayes',
     0.6, 1000, 0.2, 0.3,
     'all', False, False),

    ('nypd6', None, ['X_COORD_CD', 'Y_COORD_CD', 'Latitude', 'Longitude'], True,
     [(100, ['X_COORD_CD', 'Y_COORD_CD']), (100, ['Latitude', 'Longitude'])], [32400], 'Logistic',
     0.9, 50, 0.0, None,
     'dk', False, False),

    ('nypd6', None, ['X_COORD_CD', 'Y_COORD_CD', 'Latitude', 'Longitude'], True,
     [(100, ['X_COORD_CD', 'Y_COORD_CD']), (100, ['Latitude', 'Longitude'])], [32400], 'Logistic',
     0.9, 50, 0.0, None,
     'all', False, False),

    ('nypd6_shuffled', '_tid_', ['X_COORD_CD', 'Y_COORD_CD', 'Latitude', 'Longitude'], True,
     [(100, ['X_COORD_CD', 'Y_COORD_CD']), (100, ['Latitude', 'Longitude'])], [32400], 'Logistic',
     0.9, 50, 0.0, None,
     'dk', False, False),

    ('nypd6_shuffled', '_tid_', ['X_COORD_CD', 'Y_COORD_CD', 'Latitude', 'Longitude'], True,
     [(100, ['X_COORD_CD', 'Y_COORD_CD']), (100, ['Latitude', 'Longitude'])], [32400], 'Logistic',
     0.9, 50, 0.0, None,
     'all', False, False),

    # ('soccer', None, None, False,
    #  None, [200000], None,
    #  _, _, _, _,
    #  'dk', False, False),
    #
    # ('soccer', None, None, False,
    #  None, [200000], None,
    #  _, _, _, _,
    #  'all', False, False),
    #
    # ('soccer_shuffled', None, None, False,
    #  None, [200000], None,
    #  _, _, _, _,
    #  'dk', False, False),
    #
    # ('soccer_shuffled', None, None, False,
    #  None, [200000], None,
    #  _, _, _, _,
    #  'all', False, False),
    #
    # ('chicago_num', None, ['Pickup Centroid Latitude', 'Pickup Centroid Longitude',
    #                        'Dropoff Centroid Latitude', 'Dropoff Centroid Longitude',
    #                        'Fare', 'Tips', 'Tolls', 'Extras',
    #                        'Trip Total', 'Trip Seconds', 'Trip Miles'], True,
    #  [(100, ['Pickup Centroid Latitude', 'Pickup Centroid Longitude']),
    #   (100, ['Dropoff Centroid Latitude', 'Dropoff Centroid Longitude']),
    #   (100, ['Fare']), (100, ['Tips']), (100, ['Tolls']), (100, ['Extras']),
    #   (100, ['Trip Total']), (100, ['Trip Seconds']), (100, ['Trip Miles'])], [400000], _,
    #  _, _, _, _,
    #  'dk', False, False),
    #
    # ('chicago_num', None, ['Pickup Centroid Latitude', 'Pickup Centroid Longitude',
    #                        'Dropoff Centroid Latitude', 'Dropoff Centroid Longitude',
    #                        'Fare', 'Tips', 'Tolls', 'Extras',
    #                        'Trip Total', 'Trip Seconds', 'Trip Miles'], True,
    #  [(100, ['Pickup Centroid Latitude', 'Pickup Centroid Longitude']),
    #   (100, ['Dropoff Centroid Latitude', 'Dropoff Centroid Longitude']),
    #   (100, ['Fare']), (100, ['Tips']), (100, ['Tolls']), (100, ['Extras']),
    #   (100, ['Trip Total']), (100, ['Trip Seconds']), (100, ['Trip Miles'])], [400000], _,
    #  _, _, _, _,
    #  'all', False, False),
    #
    # ('chicago_num_shuffled', '_tid_', ['Pickup Centroid Latitude', 'Pickup Centroid Longitude',
    #                                    'Dropoff Centroid Latitude', 'Dropoff Centroid Longitude',
    #                                    'Fare', 'Tips', 'Tolls', 'Extras',
    #                                    'Trip Total', 'Trip Seconds', 'Trip Miles'], True,
    #  [(100, ['Pickup Centroid Latitude', 'Pickup Centroid Longitude']),
    #   (100, ['Dropoff Centroid Latitude', 'Dropoff Centroid Longitude']),
    #   (100, ['Fare']), (100, ['Tips']), (100, ['Tolls']), (100, ['Extras']),
    #   (100, ['Trip Total']), (100, ['Trip Seconds']), (100, ['Trip Miles'])], [400000], _,
    #  _, _, _, _,
    #  'dk', False, False),
    #
    # ('chicago_num_shuffled', '_tid_', ['Pickup Centroid Latitude', 'Pickup Centroid Longitude',
    #                                    'Dropoff Centroid Latitude', 'Dropoff Centroid Longitude',
    #                                    'Fare', 'Tips', 'Tolls', 'Extras',
    #                                    'Trip Total', 'Trip Seconds', 'Trip Miles'], True,
    #  [(100, ['Pickup Centroid Latitude', 'Pickup Centroid Longitude']),
    #   (100, ['Dropoff Centroid Latitude', 'Dropoff Centroid Longitude']),
    #   (100, ['Fare']), (100, ['Tips']), (100, ['Tolls']), (100, ['Extras']),
    #   (100, ['Trip Total']), (100, ['Trip Seconds']), (100, ['Trip Miles'])], [400000], _,
    #  _, _, _, _,
    #  'all', False, False),
]

approaches = ['Full']
avg_time_iterations = None

for (dataset_name, entity_col, numerical_attrs, do_quantization,
     num_attr_groups_bins, tuples_to_read_list, estimator_type,
     weak_label_thresh, max_domain, cor_strength, nb_cor_strength,
     infer_mode, global_features, train_using_all_batches) in datasets:
    inc_args['dataset_name'] = dataset_name
    inc_args['entity_col'] = entity_col
    inc_args['numerical_attrs'] = numerical_attrs
    inc_args['do_quantization'] = do_quantization
    inc_args['num_attr_groups_bins'] = num_attr_groups_bins
    inc_args['tuples_to_read_list'] = tuples_to_read_list
    hc_args['estimator_type'] = estimator_type
    hc_args['weak_label_thresh'] = weak_label_thresh
    hc_args['max_domain'] = max_domain
    hc_args['cor_strength'] = cor_strength
    hc_args['nb_cor_strength'] = nb_cor_strength
    hc_args['infer_mode'] = infer_mode
    hc_args['global_features'] = global_features
    hc_args['train_using_all_batches'] = train_using_all_batches

    ######################################################################

    if 'A' in approaches:
        hc_args['incremental'] = False
        hc_args['repair_previous_errors'] = False
        hc_args['recompute_from_scratch'] = False
        hc_args['save_load_checkpoint'] = False
        hc_args['append'] = True
        inc_args['approach'] = 'co_a'

        # A - Quality
        hc_args['log_repairing_quality'] = True
        hc_args['log_execution_times'] = True
        inc_args['iterations'] = [0]
        executor = Executor(hc_args, inc_args)
        executor.run()

        if avg_time_iterations:
            # A - Time
            hc_args['log_repairing_quality'] = False
            hc_args['log_execution_times'] = True
            inc_args['iterations'] = avg_time_iterations
            executor = Executor(hc_args, inc_args)
            executor.run()

    ######################################################################

    if 'B' in approaches:
        hc_args['incremental'] = True
        hc_args['repair_previous_errors'] = True
        hc_args['recompute_from_scratch'] = True
        hc_args['save_load_checkpoint'] = False
        hc_args['append'] = False
        inc_args['approach'] = 'co_b'

        # B - Quality
        hc_args['log_repairing_quality'] = True
        hc_args['log_execution_times'] = True
        inc_args['iterations'] = [0]
        executor = Executor(hc_args, inc_args)
        executor.run()

        if avg_time_iterations:
            # B - Time
            hc_args['log_repairing_quality'] = False
            hc_args['log_execution_times'] = True
            inc_args['iterations'] = avg_time_iterations
            executor = Executor(hc_args, inc_args)
            executor.run()

    ######################################################################

    if 'C' in approaches:
        hc_args['incremental'] = True
        hc_args['repair_previous_errors'] = False
        hc_args['recompute_from_scratch'] = False
        hc_args['save_load_checkpoint'] = False
        hc_args['append'] = False
        inc_args['approach'] = 'co_c'

        # C - Quality
        hc_args['log_repairing_quality'] = True
        hc_args['log_execution_times'] = True
        inc_args['iterations'] = [0]
        executor = Executor(hc_args, inc_args)
        executor.run()

        if avg_time_iterations:
            # C - Time
            hc_args['log_repairing_quality'] = False
            hc_args['log_execution_times'] = True
            inc_args['iterations'] = avg_time_iterations
            executor = Executor(hc_args, inc_args)
            executor.run()

    ######################################################################

    if 'B+' in approaches:
        hc_args['incremental'] = True
        hc_args['repair_previous_errors'] = True
        hc_args['recompute_from_scratch'] = True
        hc_args['save_load_checkpoint'] = True
        hc_args['append'] = False
        inc_args['approach'] = 'co_bplus'

        # B+ - Quality
        hc_args['log_repairing_quality'] = True
        hc_args['log_execution_times'] = True
        inc_args['iterations'] = [0]
        executor = Executor(hc_args, inc_args)
        executor.run()

        if avg_time_iterations:
            # B+ - Time
            hc_args['log_repairing_quality'] = False
            hc_args['log_execution_times'] = True
            inc_args['iterations'] = avg_time_iterations
            executor = Executor(hc_args, inc_args)
            executor.run()

    ######################################################################

    if 'C+' in approaches:
        hc_args['incremental'] = True
        hc_args['repair_previous_errors'] = False
        hc_args['recompute_from_scratch'] = False
        hc_args['save_load_checkpoint'] = True
        hc_args['append'] = False
        inc_args['approach'] = 'co_cplus'

        # C+ - Quality
        hc_args['log_repairing_quality'] = True
        hc_args['log_execution_times'] = True
        inc_args['iterations'] = [0]
        executor = Executor(hc_args, inc_args)
        executor.run()

        if avg_time_iterations:
            # C+ - Time
            hc_args['log_repairing_quality'] = False
            hc_args['log_execution_times'] = True
            inc_args['iterations'] = avg_time_iterations
            executor = Executor(hc_args, inc_args)
            executor.run()

    ######################################################################

    if 'Full' in approaches:
        hc_args['incremental'] = False
        hc_args['repair_previous_errors'] = False
        hc_args['recompute_from_scratch'] = False
        hc_args['save_load_checkpoint'] = False
        hc_args['append'] = False
        inc_args['approach'] = 'co_full'

        # Full - Quality
        hc_args['log_repairing_quality'] = True
        hc_args['log_execution_times'] = True
        inc_args['tuples_to_read_list'] = [sum(inc_args['tuples_to_read_list'])]
        inc_args['iterations'] = [0]
        executor = Executor(hc_args, inc_args)
        executor.run()

        if avg_time_iterations:
            # Full - Time
            hc_args['log_repairing_quality'] = False
            hc_args['log_execution_times'] = True
            inc_args['iterations'] = avg_time_iterations
            executor = Executor(hc_args, inc_args)
            executor.run()<|MERGE_RESOLUTION|>--- conflicted
+++ resolved
@@ -24,21 +24,11 @@
     'incremental': None,
     'repair_previous_errors': None,
     'recompute_from_scratch': None,
-<<<<<<< HEAD
     'save_load_checkpoint': None,
     'append': None,
     'infer_mode': None,
     'global_features': None,
     'train_using_all_batches': None
-=======
-    'skip_training': False,
-    'ignore_previous_training_cells': False,
-    'save_load_checkpoint': False,
-    'append': True,
-    'infer_mode': 'dk',
-    'log_feature_weights': False,
-    'train_using_all_batches': False
->>>>>>> 9ed0d9b2
 }
 
 inc_args = {
@@ -53,18 +43,13 @@
     'skip_training_starting_batch': -1
 }
 
-<<<<<<< HEAD
+}
+
 datasets = [
     # ('hospital_numerical', None, ['Score', 'Sample'], True,
     #  [(100, ['Score']), (150, ['Sample'])], [1000], 'NaiveBayes',
     #  0.99, 10000, 0.6, 0.8,
     #  'dk', False, False),
-=======
-datasets = [('hospital', None, None, False, None, [240] * 4, 0.99, 10000, 0.6, 0.8),
-            ('food5k_shuffled', '_tid_', None, False, None, [1000] * 5, 0.6, 1000, 0.2, 0.3),
-            ('hospital_numerical', None, ['Score', 'Sample'], True, [(100, ['Score']), (150, ['Sample'])],
-             [250] * 4, 0.99, 10000, 0.6, 0.8)]
->>>>>>> 9ed0d9b2
 
     ('food5k', None, ['latitude', 'longitude'], True,
      [(100, ['latitude', 'longitude'])], [5000], 'NaiveBayes',
