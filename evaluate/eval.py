--- conflicted
+++ resolved
@@ -18,12 +18,19 @@
 EvalReport = namedtuple('EvalReport', report_name_list)
 EvalReport.__new__.__defaults__ = (0,) * len(report_name_list)
 
+# <<<<<<< HEAD
+# errors_template = Template('SELECT count(*) ' \
+#                            'FROM  "$init_table" as t1, "$grdt_table" as t2 ' \
+#                            'WHERE t1._tid_ = t2._tid_ ' \
+#                            '  AND t2._attribute_ = \'$attr\' ' \
+#                            '  AND NOT t1."$attr" = ANY(string_to_array(regexp_replace(t2._value_,\'[{\"\"}]\',\'\',\'gi\'),\'|\'))')
+# >>>>>>> hcq-embedding-3
 errors_template = Template('SELECT count(*) ' \
                            'FROM  "$init_table" as t1, "$grdt_table" as t2 ' \
                            'WHERE t1._tid_ = t2._tid_ ' \
                            '  AND t2._attribute_ = \'$attr\' ' \
-                           '  AND NOT t1."$attr" = ANY(string_to_array(regexp_replace(t2._value_,\'[{\"\"}]\',\'\',\'gi\'),\'|\'))')
-
+                           '  AND t1."$attr" != t2._value_')
+# >>>>>>> hcq-embedding-3
 """
 The 'errors' aliased subquery returns the (_tid_, _attribute_, _value_)
 from the ground truth table for all cells that have an error in the original
@@ -34,22 +41,27 @@
 We then count the number of cells that we repaired to the correct ground
 truth value.
 """
+# <<<<<<< HEAD
+# correct_repairs_template = Template('SELECT COUNT(*) FROM '
+#                                     '  (SELECT t2._tid_, t2._attribute_, t2._value_ '
+#                                     '     FROM "$init_table" as t1, "$grdt_table" as t2 '
+#                                     '    WHERE t1._tid_ = t2._tid_ '
+#                                     '      AND t2._attribute_ = \'$attr\' '
+#                                     '      AND NOT t1."$attr" = ANY(string_to_array(regexp_replace(t2._value_,\'[{\"\"}]\',\'\',\'gi\'),\'|\'))) as errors, "$inf_dom" as repairs '
+#                                     'WHERE errors._tid_ = repairs._tid_ '
+#                                     '  AND errors._attribute_ = repairs.attribute '
+#                                     '  AND repairs.rv_value = ANY(string_to_array(regexp_replace(errors._value_,\'[{\"\"}]\',\'\',\'gi\'),\'|\'))')
+# =======
 correct_repairs_template = Template('SELECT COUNT(*) FROM '
                                     '  (SELECT t2._tid_, t2._attribute_, t2._value_ '
                                     '     FROM "$init_table" as t1, "$grdt_table" as t2 '
                                     '    WHERE t1._tid_ = t2._tid_ '
                                     '      AND t2._attribute_ = \'$attr\' '
-<<<<<<< HEAD
-                                    '      AND NOT t1."$attr" = ANY(string_to_array(regexp_replace(t2._value_,\'[{\"\"}]\',\'\',\'gi\'),\'|\'))) as errors, "$inf_dom" as repairs '
-                                    'WHERE errors._tid_ = repairs._tid_ '
-                                    '  AND errors._attribute_ = repairs.attribute '
-                                    '  AND repairs.rv_value = ANY(string_to_array(regexp_replace(errors._value_,\'[{\"\"}]\',\'\',\'gi\'),\'|\'))')
-=======
                                     '      AND t1."$attr" != t2._value_) as errors, "$inf_dom" as repairs '
                                     'WHERE errors._tid_ = repairs._tid_ '
                                     '  AND errors._attribute_ = repairs.attribute '
                                     '  AND repairs.rv_value = errors._value_')
->>>>>>> ddbf8292
+# >>>>>>> hcq-embedding-3
 
 
 """
@@ -224,26 +236,41 @@
         # if there are no numerical attrs, then no condition should be added, just query on all attributes
         attr_clause = self.get_categorical_clause(attr) if self.ds.numerical_attrs else "TRUE"
 
+# <<<<<<< HEAD
+#         query = """
+#             SELECT
+#                 (t1.init_value = ANY(string_to_array(regexp_replace(t3._value_,\'[{{\"\"}}]\',\'\',\'gi\'),\'|\'))) AS is_correct,
+#                 count(*)
+#             FROM   "{}" as t1, "{}" as t2, "{}" as t3
+#             WHERE  t1._tid_ = t2._tid_
+#               AND  t1.attribute = t2.attribute
+#               AND  t1.init_value != t2.rv_value
+#               AND  t1._tid_ = t3._tid_
+#               AND  t1.attribute = t3._attribute_
+#               AND  {}
+#             GROUP BY is_correct
+#               """.format(AuxTables.cell_domain.name,
+#                          AuxTables.inf_values_dom.name,
+#                          self.clean_data.name,
+#                          attr_clause)
+# =======
         query = """
-            SELECT
-<<<<<<< HEAD
-                (t1.init_value = ANY(string_to_array(regexp_replace(t3._value_,\'[{{\"\"}}]\',\'\',\'gi\'),\'|\'))) AS is_correct,
-=======
-                t1.init_value = t3._value_ AS is_correct,
->>>>>>> ddbf8292
-                count(*)
-            FROM   "{}" as t1, "{}" as t2, "{}" as t3
-            WHERE  t1._tid_ = t2._tid_
-              AND  t1.attribute = t2.attribute
-              AND  t1.init_value != t2.rv_value
-              AND  t1._tid_ = t3._tid_
-              AND  t1.attribute = t3._attribute_
-              AND  {}
-            GROUP BY is_correct
-              """.format(AuxTables.cell_domain.name,
-                         AuxTables.inf_values_dom.name,
-                         self.clean_data.name,
-                         attr_clause)
+                    SELECT
+                        t1.init_value = t3._value_ AS is_correct,
+                        count(*)
+                    FROM   "{}" as t1, "{}" as t2, "{}" as t3
+                    WHERE  t1._tid_ = t2._tid_
+                      AND  t1.attribute = t2.attribute
+                      AND  t1.init_value != t2.rv_value
+                      AND  t1._tid_ = t3._tid_
+                      AND  t1.attribute = t3._attribute_
+                      AND  {}
+                    GROUP BY is_correct
+                      """.format(AuxTables.cell_domain.name,
+                                 AuxTables.inf_values_dom.name,
+                                 self.clean_data.name,
+                                 attr_clause)
+# >>>>>>> hcq-embedding-3
 
         res = self.ds.engine.execute_query(query)
 
@@ -309,21 +336,32 @@
         # if there are no numerical attrs, then no condition should be added, just query on all attributes
         attr_clause = self.get_categorical_clause(attr) if self.ds.numerical_attrs else "TRUE"
 
+# <<<<<<< HEAD
+#         query = "SELECT count(*) FROM " \
+#                 "  (SELECT _vid_ " \
+#                 '   FROM "{}" as t1, "{}" as t2, "{}" as t3 ' \
+#                 "   WHERE t1._tid_ = t2._tid_ " \
+#                 "     AND t1._cid_ = t3._cid_ " \
+#                 "     AND t1.attribute = t2._attribute_ " \
+#                 "     AND NOT t1.init_value = ANY(string_to_array(regexp_replace(t2._value_,\'[{{\"\"}}]\',\'\',\'gi\'),\'|\')) " \
+#                 "     AND {}) AS t".format(AuxTables.cell_domain.name,
+#                                            self.clean_data.name,
+#                                            AuxTables.dk_cells.name,
+#                                            attr_clause)
+# =======
         query = "SELECT count(*) FROM " \
                 "  (SELECT _vid_ " \
                 '   FROM "{}" as t1, "{}" as t2, "{}" as t3 ' \
                 "   WHERE t1._tid_ = t2._tid_ " \
                 "     AND t1._cid_ = t3._cid_ " \
                 "     AND t1.attribute = t2._attribute_ " \
-<<<<<<< HEAD
-                "     AND NOT t1.init_value = ANY(string_to_array(regexp_replace(t2._value_,\'[{{\"\"}}]\',\'\',\'gi\'),\'|\')) " \
-=======
                 "     AND t1.init_value != t2._value_" \
->>>>>>> ddbf8292
                 "     AND {}) AS t".format(AuxTables.cell_domain.name,
-                                           self.clean_data.name,
-                                           AuxTables.dk_cells.name,
-                                           attr_clause)
+                                   self.clean_data.name,
+                                   AuxTables.dk_cells.name,
+                                   attr_clause)
+# >>>>>>> hcq-embedding-3
+
         res = self.ds.engine.execute_query(query)
         return float(res[0][0])
 
@@ -426,21 +464,41 @@
         return f1
 
     def log_weak_label_stats(self):
+# <<<<<<< HEAD
+#         query = """
+#         select
+#             (t3._tid_ is NULL) as clean,
+#             (t1.fixed) as status,
+#             (t1.init_value =  ANY(string_to_array(regexp_replace(t2._value_,\'[{{\"\"}}]\',\'\',\'gi\'),\'|\'))) as init_eq_grdth,
+#             (t1.weak_label = ANY(string_to_array(regexp_replace(t2._value_,\'[{{\"\"}}]\',\'\',\'gi\'),\'|\'))) as wl_eq_grdth,
+#             (t1.weak_label = t4.rv_value) as wl_eq_infer,
+#             (t4.rv_value = ANY(string_to_array(regexp_replace(t2._value_,\'[{{\"\"}}]\',\'\',\'gi\'),\'|\'))) as infer_eq_grdth,
+#             count(*) as count
+#         from
+#             "{cell_domain}" as t1,
+#             "{clean_data}" as t2
+#             left join "{dk_cells}" as t3 on t2._tid_ = t3._tid_ and t2._attribute_ = t3.attribute
+#             left join "{inf_values_dom}" as t4 on t2._tid_ = t4._tid_ and t2._attribute_ = t4.attribute where t1._tid_ = t2._tid_ and t1.attribute = t2._attribute_
+#         group by
+#             clean,
+#             status,
+#             init_eq_grdth,
+#             wl_eq_grdth,
+#             wl_eq_infer,
+#             infer_eq_grdth
+#         """.format(cell_domain=AuxTables.cell_domain.name,
+#                 clean_data=self.clean_data.name,
+#                 dk_cells=AuxTables.dk_cells.name,
+#                 inf_values_dom=AuxTables.inf_values_dom.name)
+# =======
         query = """
         select
             (t3._tid_ is NULL) as clean,
             (t1.fixed) as status,
-<<<<<<< HEAD
-            (t1.init_value =  ANY(string_to_array(regexp_replace(t2._value_,\'[{{\"\"}}]\',\'\',\'gi\'),\'|\'))) as init_eq_grdth,
-            (t1.weak_label = ANY(string_to_array(regexp_replace(t2._value_,\'[{{\"\"}}]\',\'\',\'gi\'),\'|\'))) as wl_eq_grdth,
-            (t1.weak_label = t4.rv_value) as wl_eq_infer,
-            (t4.rv_value = ANY(string_to_array(regexp_replace(t2._value_,\'[{{\"\"}}]\',\'\',\'gi\'),\'|\'))) as infer_eq_grdth,
-=======
             (t1.init_value =  t2._value_) as init_eq_grdth,
             (t1.weak_label = t2._value_) as wl_eq_grdth,
             (t1.weak_label = t4.rv_value) as wl_eq_infer,
             (t4.rv_value = t2._value_) as infer_eq_grdth,
->>>>>>> ddbf8292
             count(*) as count
         from
             "{cell_domain}" as t1,
@@ -458,6 +516,7 @@
                 clean_data=self.clean_data.name,
                 dk_cells=AuxTables.dk_cells.name,
                 inf_values_dom=AuxTables.inf_values_dom.name)
+# >>>>>>> hcq-embedding-3
 
         res = self.ds.engine.execute_query(query)
 
