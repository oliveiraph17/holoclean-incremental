import torch
from tqdm import tqdm

from .featurizer import Featurizer
from dataset import AuxTables
from utils import NULL_REPR, NA_COOCCUR_FV


class OccurAttrFeaturizer(Featurizer):
    """
    Generates co-occurrence features for
        RV ATTR | COND ATTR
    where RV ATTR are all attributes that are "active" i.e. those that
    we want to learn for (in domain) and COND ATTR are all attributes in the
    dataset.
    """
    def specific_setup(self):
        self.name = 'OccurAttrFeaturizer'
        if not self.setup_done:
            raise Exception('Featurizer {} is not properly setup.'.format(self.name))
        self.active_attrs = self.ds.get_active_attributes()
        self.active_attr_to_idx = {attr: idx for idx, attr in enumerate(self.active_attrs)}
        self.all_attrs = self.ds.get_attributes()
        self.raw_data_dict = {}
        self.total = None
        self.single_stats = None
        self.pair_stats = None
        self.setup_stats()
        # A numpy record array with columns '_tid_','attribute','_vid_','domain'.
        self.featurization_query_results = self._get_featurization_query_results()

    def setup_stats(self):
        raw_df = self.ds.get_quantized_data() if self.ds.do_quantization else self.ds.get_raw_data()
        self.raw_data_dict = raw_df.set_index('_tid_').to_dict('index')
        total, single_stats, pair_stats = self.ds.get_statistics()
        self.total = float(total)
        self.single_stats = single_stats
        self.pair_stats = pair_stats
        self.featurization_query_results = self._get_featurization_query_results()

    def _get_featurization_query_results(self):
        # Set tuple_id index on raw_data
        t = self.ds.aux_table[AuxTables.cell_domain]
        sorted_domain = t.df.reset_index().sort_values(by=['_vid_'])[['_tid_','attribute','_vid_','domain']]
        return sorted_domain.to_records()

<<<<<<< HEAD
    def gen_feat_tensor(self, row, tuple):
        # We only generate co-occurrence features for cells that are 'active' or
        # in our domain. Each active attribute will have co-occurrences with
        # all other attributes, hence the following product.
        tensor = torch.zeros(1, self.classes, len(self.active_attrs) * len(self.all_attrs))
=======
    def gen_feat_tensor(self, vid):
        assert(self.featurization_query_results[vid]['_vid_'] == vid)
        row = self.featurization_query_results[vid]
        tid = row['_tid_']
        tuple = self.raw_data_dict[tid]
        tensor = torch.zeros(self.classes, self.attrs_number*self.attrs_number)
>>>>>>> 00aee9cf
        rv_attr = row['attribute']
        domain = row['domain'].split('|||')
        rv_domain_idx = {val: idx for idx, val in enumerate(domain)}

        # We should not have any NULLs in our domain.
        assert NULL_REPR not in rv_domain_idx
        rv_attr_idx = self.active_attr_to_idx[rv_attr]
        # Iterate through all /given/ or /conditional/ attributes
        for attr in self.all_attrs:
            val = tuple[attr]

            # Ignore co-occurrences of same attribute or with null values.
            # It's possible a value is not in pair_stats if it only co-occurred
            # with NULL values.
            if attr == rv_attr \
                    or val == NULL_REPR \
                    or val not in self.pair_stats[attr][rv_attr]:
                continue
            attr_idx = self.ds.attr_to_idx[attr]
            count1 = float(self.single_stats[attr][val])
            all_vals = self.pair_stats[attr][rv_attr][val]
            for rv_val in domain:
                count2 = float(all_vals.get(rv_val, 0.0))
                prob = count2 / count1
                if rv_val in rv_domain_idx:
<<<<<<< HEAD
                    index = rv_attr_idx * len(self.active_attrs) + attr_idx
                    tensor[0][rv_domain_idx[rv_val]][index] = prob
=======
                    index = rv_attr_idx * self.attrs_number + attr_idx
                    tensor[rv_domain_idx[rv_val]][index] = prob
>>>>>>> 00aee9cf
        return tensor

    def feature_names(self):
        return ["{} | {}".format(attr1, attr2) for attr1 in self.active_attrs for attr2 in self.all_attrs]<|MERGE_RESOLUTION|>--- conflicted
+++ resolved
@@ -44,20 +44,15 @@
         sorted_domain = t.df.reset_index().sort_values(by=['_vid_'])[['_tid_','attribute','_vid_','domain']]
         return sorted_domain.to_records()
 
-<<<<<<< HEAD
-    def gen_feat_tensor(self, row, tuple):
+    def gen_feat_tensor(self, vid):
         # We only generate co-occurrence features for cells that are 'active' or
         # in our domain. Each active attribute will have co-occurrences with
         # all other attributes, hence the following product.
-        tensor = torch.zeros(1, self.classes, len(self.active_attrs) * len(self.all_attrs))
-=======
-    def gen_feat_tensor(self, vid):
         assert(self.featurization_query_results[vid]['_vid_'] == vid)
         row = self.featurization_query_results[vid]
         tid = row['_tid_']
         tuple = self.raw_data_dict[tid]
-        tensor = torch.zeros(self.classes, self.attrs_number*self.attrs_number)
->>>>>>> 00aee9cf
+        tensor = torch.zeros(self.classes, len(self.active_attrs) * len(self.all_attrs))
         rv_attr = row['attribute']
         domain = row['domain'].split('|||')
         rv_domain_idx = {val: idx for idx, val in enumerate(domain)}
@@ -83,13 +78,8 @@
                 count2 = float(all_vals.get(rv_val, 0.0))
                 prob = count2 / count1
                 if rv_val in rv_domain_idx:
-<<<<<<< HEAD
                     index = rv_attr_idx * len(self.active_attrs) + attr_idx
-                    tensor[0][rv_domain_idx[rv_val]][index] = prob
-=======
-                    index = rv_attr_idx * self.attrs_number + attr_idx
                     tensor[rv_domain_idx[rv_val]][index] = prob
->>>>>>> 00aee9cf
         return tensor
 
     def feature_names(self):
