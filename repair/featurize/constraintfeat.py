--- conflicted
+++ resolved
@@ -1,15 +1,11 @@
 from string import Template
 
 import torch
+import torch.nn.functional as F
 
 from .featurizer import Featurizer
 from dataset import AuxTables
-<<<<<<< HEAD
 from dcparser.constraint import is_symmetric, get_flip_operation
-=======
-from dcparser.constraint import is_symmetric
-import torch.nn.functional as F
->>>>>>> 00aee9cf
 
 # unary_template is used for constraints where the current predicate
 # used for detecting violations in pos_values have a reference to only
@@ -55,27 +51,17 @@
         self.constraints = self.ds.constraints
         self.table_name = self.ds.raw_data.name
 
-<<<<<<< HEAD
-    def create_tensor(self):
-        queries = self.generate_relaxed_sql()
-        results = self.ds.engine.execute_queries_w_backup(queries)
-        tensors = self._apply_func(partial(gen_feat_tensor, total_vars=self.total_vars, classes=self.classes), results)
-        if not len(tensors):
-            return None
-        combined = torch.cat(tensors, 2)
-        combined = F.normalize(combined, p=2, dim=1)
-=======
         # List[tuple(vid, attribute, num_violations)] storing the number of
         # violations for each cell and the corresponding attribute.
-        self.featurization_query_results = self._get_featurization_query_results()
+        featurization_query_results = self._get_featurization_query_results()
 
         # List[Dict[str, Dict[str, int]]] where the key of the dict is the vid
         # and the value is a dict where the key is the value_id and the value
         # is the number of violations. Each element in the list corresponds
         # to one denial constraint.
-        self.featurization_maps = self.build_featurization_maps(self.featurization_query_results)
-
-    def build_featurization_maps(self, queries):
+        self.featurization_maps = self._build_featurization_maps(featurization_query_results)
+
+    def _build_featurization_maps(self, query_results):
         """
         Memoizes the feature values for each vid based on DC violations.
 
@@ -89,7 +75,7 @@
             corresponds to one denial constraint.
         """
         featurization_maps = []
-        for query in queries:
+        for query in query_results:
             featurization_map = {}
             for result in query:
                 vid = int(result[0])
@@ -112,7 +98,6 @@
                     tensor[val_id][0] = violation_count
             tensors.append(tensor)
         combined = F.normalize(torch.cat(tensors, dim=1), p=2, dim=0)
->>>>>>> 00aee9cf
         return combined
 
     def _get_featurization_query_results(self):
