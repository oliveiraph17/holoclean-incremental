import logging
import time

import pandas as pd
import numpy as np

from .featurize import FeaturizedDataset
from .learn import RepairModel
from dataset import AuxTables


class RepairEngine:
    def __init__(self, env, dataset):
        self.ds = dataset
        self.env = env
        self.repair_model = {}

<<<<<<< HEAD
        # Groups: {attr_repr1: [attr1, attr2, ...], attr_repr2: [...], ...}
=======
>>>>>>> f436cf1f
        self.groups = None

    def setup_featurized_ds(self, featurizers):
        tic = time.clock()
        self.feat_dataset = FeaturizedDataset(self.ds, self.env, featurizers)
        toc = time.clock()
        status = "DONE setting up featurized dataset."
        feat_time = toc - tic
        return status, feat_time

    def setup_repair_model(self):
        tic = time.clock()
        feat_info = self.feat_dataset.featurizer_info

        if self.groups is None:
            for attr in self.ds.get_active_attributes():
                output_dim = self.feat_dataset.classes[attr]
                self.repair_model[attr] = RepairModel(self.env, feat_info, output_dim, self.ds.is_first_batch(),
                                                      bias=self.env['bias'],
                                                      layer_sizes=self.env['layer_sizes'])
                if self.env['save_load_checkpoint'] and not self.ds.is_first_batch():
                    try:
                        self.repair_model[attr].load_checkpoint('/tmp/checkpoint-' + self.ds.raw_data.name + '-' + attr)
                    except OSError:
                        logging.info('No existing checkpoint could be loaded for %s.', attr)

        else:
<<<<<<< HEAD
            for attr, attrs_in_group in self.groups.items():
                output_dim = self.feat_dataset.classes[next(iter(attrs_in_group))]
                self.repair_model[attr] = RepairModel(self.env, feat_info, output_dim, self.ds.is_first_batch(),
                                                      bias=self.env['bias'],
                                                      layer_sizes=self.env['layer_sizes'])
                if self.env['save_load_checkpoint'] and not self.ds.is_first_batch():
                    try:
                        self.repair_model[attr].load_checkpoint('/tmp/checkpoint-' + self.ds.raw_data.name + '-' + attr)
                    except OSError:
                        logging.info('No existing checkpoint could be loaded for %s.', attr)
=======
            for attr in self.ds.get_active_model_groups():
                attrs_in_group = self.groups[attr]
                group_active = False
                for at in attrs_in_group:
                    if at in self.feat_dataset.classes.keys():
                        group_active = True
                        output_dim = self.feat_dataset.classes[at]
                        break
                if group_active:
                    self.repair_model[attr] = RepairModel(self.env, feat_info, output_dim, self.ds.is_first_batch(),
                                                          bias=self.env['bias'],
                                                          layer_sizes=self.env['layer_sizes'])
                    # NB: If the group has changed, loading the checkpoint makes the initialization of the new model
                    # biased towards the checkpointed model. Is this better than a random initialization?
                    if self.env['save_load_checkpoint'] and not self.ds.is_first_batch():
                        try:
                            self.repair_model[attr].load_checkpoint('/tmp/checkpoint-' + self.ds.raw_data.name + '-' + attr)
                        except OSError:
                            logging.info('No existing checkpoint could be loaded for %s.', attr)
>>>>>>> f436cf1f

        toc = time.clock()
        status = "DONE setting up repair model."
        setup_time = toc - tic
        return status, setup_time

    def fit_repair_model(self):
        tic = time.clock()
        total_training_cells = 0
        X_train, Y_train, mask_train, train_cid = self.feat_dataset.get_training_data()

        if self.groups is None:
<<<<<<< HEAD
            for attr in self.ds.get_active_attributes():
=======
            for attr in self.ds.get_models_to_train():
>>>>>>> f436cf1f
                logging.info('Training model for %s with %d training examples (cells)', attr, X_train[attr].size(0))
                tic_attr = time.clock()

                if self.env['save_load_checkpoint'] and not self.ds.is_first_batch():
                    tic_skip = time.clock()
                    logging.debug("Checking if learning can be skipped for %s...", attr)
                    grdt = Y_train[attr].numpy().flatten()
                    Y_pred = self.repair_model[attr].infer_values(X_train[attr], mask_train[attr])
                    Y_assign = Y_pred.data.numpy().argmax(axis=1)
                    accuracy = 100. * np.mean(Y_assign == grdt)
                    logging.debug("Previous model accuracy: %.2f. Inference time: %.2f", accuracy,
                                  time.clock() - tic_skip)
                    if accuracy >= self.env['skip_training_thresh']:
                        logging.debug("Training skipped.")
                        continue

                self.repair_model[attr].fit_model(X_train[attr], Y_train[attr], mask_train[attr], self.env['epochs'])

                if self.env['save_load_checkpoint']:
                    tic_checkpoint = time.clock()
                    self.repair_model[attr].save_checkpoint('/tmp/checkpoint-' + self.ds.raw_data.name + '-' + attr)
                    logging.debug("Checkpointing time %.2f.", time.clock() - tic_checkpoint)

                logging.info('Done. Elapsed time: %.2f', time.clock() - tic_attr)
                total_training_cells += X_train[attr].size(0)

        else:
<<<<<<< HEAD
            for attr, attrs_in_group in self.groups.items():
                group_training_cells = sum([X_train[att].size(0) for att in attrs_in_group])
=======
            for attr in self.ds.get_models_to_train():
                attrs_in_group = self.groups[attr]
                group_training_cells = sum([X_train[att].size(0) for att in attrs_in_group if att in X_train])
>>>>>>> f436cf1f
                logging.info('Training model for %s with %d training examples (cells)', attr, group_training_cells)
                tic_attr = time.clock()

                if self.env['save_load_checkpoint'] and not self.ds.is_first_batch():
                    logging.debug("Checking if learning can be skipped for %s...", attr)
                    for att in attrs_in_group:
<<<<<<< HEAD
                        tic_skip = time.clock()
                        grdt = Y_train[att].numpy().flatten()
                        Y_pred = self.repair_model[attr].infer_values(X_train[att], mask_train[att])
                        Y_assign = Y_pred.data.numpy().argmax(axis=1)
                        accuracy = 100. * np.mean(Y_assign == grdt)
                        logging.debug("Previous %s model accuracy: %.2f. Inference time: %.2f", att, accuracy,
                                      time.clock() - tic_skip)
                        # TODO: code for skipping after the inference.

                self.repair_model[attr].fit_model(X_train, Y_train, mask_train, self.env['epochs'], attrs_in_group)
=======
                        if att in X_train:
                            tic_skip = time.clock()
                            grdt = Y_train[att].numpy().flatten()
                            Y_pred = self.repair_model[attr].infer_values(X_train[att], mask_train[att])
                            Y_assign = Y_pred.data.numpy().argmax(axis=1)
                            accuracy = 100. * np.mean(Y_assign == grdt)
                            logging.debug("Previous %s model accuracy: %.2f. Inference time: %.2f", att, accuracy,
                                          time.clock() - tic_skip)
                            # TODO: code for skipping after the inference.

                self.repair_model[attr].fit_model_grouped(X_train, Y_train, mask_train, self.env['epochs'],
                                                         attrs_in_group)
>>>>>>> f436cf1f

                if self.env['save_load_checkpoint']:
                    tic_checkpoint = time.clock()
                    self.repair_model[attr].save_checkpoint('/tmp/checkpoint-' + self.ds.raw_data.name + '-' + attr)
                    logging.debug("Checkpointing time %.2f.", time.clock() - tic_checkpoint)

                logging.info('Done. Elapsed time: %.2f', time.clock() - tic_attr)
                total_training_cells += group_training_cells

        toc = time.clock()

        if self.env['ignore_previous_training_cells']:
            self._save_training_cells(train_cid)

        status = "DONE training repair model."
        train_time = toc - tic
        return status, train_time, total_training_cells

    def fit_validate_repair_model(self, eval_engine, validate_period):
        tic = time.clock()
        X_train, Y_train, mask_train, train_cid = self.feat_dataset.get_training_data()
        total_training_cells = sum(t.size(0) for t in X_train.values())

        # Training loop
        for epoch_idx in range(1, self.env['epochs']+1):
            logging.info("Repair and validate epoch %d of %d", epoch_idx, self.env['epochs'])
            for attr in self.ds.get_active_attributes():
                logging.info('Training model for %s with %d training examples (cells)', attr, X_train[attr].size(0))
                tic_attr = time.clock()
                self.repair_model[attr].fit_model(X_train[attr], Y_train[attr], mask_train[attr], 1)
                logging.info('Done. Elapsed time: %.2f', time.clock() - tic_attr)
    
            if epoch_idx % validate_period == 0:
                logging.info("Running validation")
                self.infer_repairs()
                report, _, _ = eval_engine.eval_report()
                logging.info(report)
                logging.info("Feature weights:")
                weights, _, _ = self.get_featurizer_weights()
                logging.info(weights)

        toc = time.clock()

        if self.env['ignore_previous_training_cells']:
            self._save_training_cells(train_cid)

        status = "DONE training repair model."
        train_time = toc - tic
        return status, train_time, total_training_cells

    def _save_training_cells(self, train_cid):
        # Generates table 'training_cells'.
        training_cells = []
        for i in range(len(train_cid)):
            training_cells.append({'_cid_': train_cid[i]})

        self.ds.generate_aux_table(AuxTables.training_cells,
                                   pd.DataFrame(data=training_cells),
                                   store=True,
                                   index_attrs=False,
                                   append=True)

    def infer_repairs(self):
        tic = time.clock()
        X_pred, mask_pred, infer_idx = self.feat_dataset.get_infer_data()
        Y_pred = {}
        for attr in self.ds.get_active_attributes():
            logging.debug('Inferring %d instances of attribute %s', X_pred[attr].size(0), attr)
            tic_attr = time.clock()
            if self.groups is None:
                Y_pred[attr] = self.repair_model[attr].infer_values(X_pred[attr], mask_pred[attr])
            else:
<<<<<<< HEAD
                Y_pred[attr] = self.repair_model[self.get_attr_group(attr)].infer_values(X_pred[attr], mask_pred[attr])
=======
                Y_pred[attr] = self.repair_model[self.ds.get_attr_group(attr)].infer_values(
                    X_pred[attr], mask_pred[attr])
>>>>>>> f436cf1f
            logging.debug('Done. Elapsed time: %.2f', time.clock() - tic_attr)

        distr_df, infer_val_df = self.get_infer_dataframes(infer_idx, Y_pred)
        if not distr_df.empty:
            self.ds.generate_aux_table(AuxTables.cell_distr, distr_df, store=True, index_attrs=['_vid_'])
            self.ds.generate_aux_table(AuxTables.inf_values_idx, infer_val_df, store=True, index_attrs=['_vid_'])
            inference_occurred = True
            status = "DONE inferring repairs."
        else:
            inference_occurred = False
            status = "DONE no cells to infer."
        toc = time.clock()
        infer_time = toc - tic
        return status, infer_time, inference_occurred

    def get_infer_dataframes(self, infer_idx, Y_pred):
        distr = []
        infer_val = []

        # Need to map the inferred value index of the random variable to the actual value
        # val_idx = val_id - 1 since val_id was numbered starting from 1 whereas
        # val_idx starts at 0.
        query = "SELECT _vid_, val_id-1, rv_val, attribute FROM {pos_values} " \
                "ORDER BY _vid_".format(pos_values=AuxTables.pos_values.name)
        pos_values = self.ds.engine.execute_query(query)

        # Attribute-specific dict mapping from the attribute-specific vid ('attr_vid') to the actual vid
        # and from the value ids ('val_id') for the vid the to the corresponding values ('val').
        # Counters match attribute-specific vids because the we query the pos_values table ordered by vid.
        attr_vid_to_val = {attr: {} for attr in self.ds.get_active_attributes()}

        # Attribute-specific vid counter
        vid_count = {attr: -1 for attr in self.ds.get_active_attributes()}

        prev_vid = None
        for vid, val_idx, val, attr in pos_values:
            if vid != prev_vid:
                vid_count[attr] += 1
                prev_vid = vid
                attr_vid_to_val[attr][vid_count[attr]] = attr_vid_to_val[attr].get(vid_count[attr],
                                                                                   {'vid': vid, 'val_id': {}})
            attr_vid_to_val[attr][vid_count[attr]]['val_id'][val_idx] = val

        for attr in self.ds.get_active_attributes():
            Y_assign = Y_pred[attr].data.numpy().argmax(axis=1)
            for idx in range(Y_pred[attr].shape[0]):
                attr_vid = int(infer_idx[attr][idx])
                rv_distr = list(Y_pred[attr][idx].data.numpy())
                rv_val_idx = int(Y_assign[idx])
                rv_val = attr_vid_to_val[attr][attr_vid]['val_id'][rv_val_idx]
                rv_prob = Y_pred[attr][idx].data.numpy().max()
                vid = attr_vid_to_val[attr][attr_vid]['vid']
                distr.append({'_vid_': vid, 'distribution': [str(p) for p in rv_distr]})
                infer_val.append({'_vid_': vid, 'inferred_val_idx': rv_val_idx, 'inferred_val': rv_val, 'prob':rv_prob})
        distr_df = pd.DataFrame(data=distr)
        infer_val_df = pd.DataFrame(data=infer_val)
        return distr_df, infer_val_df

    def get_featurizer_weights(self):
        tic = time.clock()
        report = {}
        df_per_attr = []
        for attr in self.ds.get_active_attributes():
            if self.groups is None:
                report[attr], df_list = self.repair_model[attr].get_featurizer_weights(
                    self.feat_dataset.featurizer_info)
            else:
                report[attr], df_list = self.repair_model[self.ds.get_attr_group(attr)].get_featurizer_weights(
                    self.feat_dataset.featurizer_info)
            # One df per featurizer in df_list.
            df = pd.concat(df_list)
            df.insert(loc=1, column='attribute',
                      value=[attr] * len(df.index))
            df.insert(loc=0, column='batch',
                      value=[self.env['current_batch_number']] * len(df.index))
            df.insert(loc=0, column='skip_training_starting_batch',
                      value=[self.env['skip_training_starting_batch']] * len(df.index))
            df.insert(loc=0, column='train_using_all_batches',
                      value=['True' if self.env['train_using_all_batches'] else 'False'] * len(df.index))
            df.insert(loc=0, column='features',
                      value=['fixed' if self.env['global_features'] else 'incremental'] * len(df.index))
            df.insert(loc=0, column='infer_mode',
                      value=[self.env['infer_mode']] * len(df.index))
            df_per_attr.append(df)
        complete_df = pd.concat(df_per_attr)
        toc = time.clock()
        report_time = toc - tic
        return report, report_time, complete_df

    def get_attr_group(self, attribute):
        for attr, attrs_in_group in self.groups.items():
            if attribute in attrs_in_group:
                return attr<|MERGE_RESOLUTION|>--- conflicted
+++ resolved
@@ -15,10 +15,6 @@
         self.env = env
         self.repair_model = {}
 
-<<<<<<< HEAD
-        # Groups: {attr_repr1: [attr1, attr2, ...], attr_repr2: [...], ...}
-=======
->>>>>>> f436cf1f
         self.groups = None
 
     def setup_featurized_ds(self, featurizers):
@@ -46,18 +42,6 @@
                         logging.info('No existing checkpoint could be loaded for %s.', attr)
 
         else:
-<<<<<<< HEAD
-            for attr, attrs_in_group in self.groups.items():
-                output_dim = self.feat_dataset.classes[next(iter(attrs_in_group))]
-                self.repair_model[attr] = RepairModel(self.env, feat_info, output_dim, self.ds.is_first_batch(),
-                                                      bias=self.env['bias'],
-                                                      layer_sizes=self.env['layer_sizes'])
-                if self.env['save_load_checkpoint'] and not self.ds.is_first_batch():
-                    try:
-                        self.repair_model[attr].load_checkpoint('/tmp/checkpoint-' + self.ds.raw_data.name + '-' + attr)
-                    except OSError:
-                        logging.info('No existing checkpoint could be loaded for %s.', attr)
-=======
             for attr in self.ds.get_active_model_groups():
                 attrs_in_group = self.groups[attr]
                 group_active = False
@@ -77,7 +61,6 @@
                             self.repair_model[attr].load_checkpoint('/tmp/checkpoint-' + self.ds.raw_data.name + '-' + attr)
                         except OSError:
                             logging.info('No existing checkpoint could be loaded for %s.', attr)
->>>>>>> f436cf1f
 
         toc = time.clock()
         status = "DONE setting up repair model."
@@ -90,11 +73,7 @@
         X_train, Y_train, mask_train, train_cid = self.feat_dataset.get_training_data()
 
         if self.groups is None:
-<<<<<<< HEAD
-            for attr in self.ds.get_active_attributes():
-=======
             for attr in self.ds.get_models_to_train():
->>>>>>> f436cf1f
                 logging.info('Training model for %s with %d training examples (cells)', attr, X_train[attr].size(0))
                 tic_attr = time.clock()
 
@@ -122,32 +101,15 @@
                 total_training_cells += X_train[attr].size(0)
 
         else:
-<<<<<<< HEAD
-            for attr, attrs_in_group in self.groups.items():
-                group_training_cells = sum([X_train[att].size(0) for att in attrs_in_group])
-=======
             for attr in self.ds.get_models_to_train():
                 attrs_in_group = self.groups[attr]
                 group_training_cells = sum([X_train[att].size(0) for att in attrs_in_group if att in X_train])
->>>>>>> f436cf1f
                 logging.info('Training model for %s with %d training examples (cells)', attr, group_training_cells)
                 tic_attr = time.clock()
 
                 if self.env['save_load_checkpoint'] and not self.ds.is_first_batch():
                     logging.debug("Checking if learning can be skipped for %s...", attr)
                     for att in attrs_in_group:
-<<<<<<< HEAD
-                        tic_skip = time.clock()
-                        grdt = Y_train[att].numpy().flatten()
-                        Y_pred = self.repair_model[attr].infer_values(X_train[att], mask_train[att])
-                        Y_assign = Y_pred.data.numpy().argmax(axis=1)
-                        accuracy = 100. * np.mean(Y_assign == grdt)
-                        logging.debug("Previous %s model accuracy: %.2f. Inference time: %.2f", att, accuracy,
-                                      time.clock() - tic_skip)
-                        # TODO: code for skipping after the inference.
-
-                self.repair_model[attr].fit_model(X_train, Y_train, mask_train, self.env['epochs'], attrs_in_group)
-=======
                         if att in X_train:
                             tic_skip = time.clock()
                             grdt = Y_train[att].numpy().flatten()
@@ -160,7 +122,6 @@
 
                 self.repair_model[attr].fit_model_grouped(X_train, Y_train, mask_train, self.env['epochs'],
                                                          attrs_in_group)
->>>>>>> f436cf1f
 
                 if self.env['save_load_checkpoint']:
                     tic_checkpoint = time.clock()
@@ -233,12 +194,8 @@
             if self.groups is None:
                 Y_pred[attr] = self.repair_model[attr].infer_values(X_pred[attr], mask_pred[attr])
             else:
-<<<<<<< HEAD
-                Y_pred[attr] = self.repair_model[self.get_attr_group(attr)].infer_values(X_pred[attr], mask_pred[attr])
-=======
                 Y_pred[attr] = self.repair_model[self.ds.get_attr_group(attr)].infer_values(
                     X_pred[attr], mask_pred[attr])
->>>>>>> f436cf1f
             logging.debug('Done. Elapsed time: %.2f', time.clock() - tic_attr)
 
         distr_df, infer_val_df = self.get_infer_dataframes(infer_idx, Y_pred)
@@ -326,9 +283,4 @@
         complete_df = pd.concat(df_per_attr)
         toc = time.clock()
         report_time = toc - tic
-        return report, report_time, complete_df
-
-    def get_attr_group(self, attribute):
-        for attr, attrs_in_group in self.groups.items():
-            if attribute in attrs_in_group:
-                return attr+        return report, report_time, complete_df