import logging
import time
import os

import pandas as pd

from .featurize import FeaturizedDataset
from .learn import RepairModel
from dataset import AuxTables


class RepairEngine:
    def __init__(self, env, dataset):
        self.ds = dataset
        self.env = env

    def setup_featurized_ds(self, featurizers):
        tic = time.clock()
        self.feat_dataset = FeaturizedDataset(self.ds, self.env, featurizers)
        toc = time.clock()
        status = "DONE setting up featurized dataset."
        feat_time = toc - tic
        return status, feat_time

    def setup_repair_model(self):
        tic = time.clock()
        feat_info = self.feat_dataset.featurizer_info
        output_dim = self.feat_dataset.classes
        self.repair_model = RepairModel(self.env, feat_info, output_dim,
                                        bias=self.env['bias'],
                                        layer_sizes=self.env['layer_sizes'])
        toc = time.clock()
        status = "DONE setting up repair model."
        setup_time = toc - tic
        return status, setup_time

    def fit_repair_model(self):
        tic = time.clock()
<<<<<<< HEAD
        X_train, Y_train, mask_train = self.feat_dataset.get_training_data()
        logging.info('training with %d training examples (cells)', X_train.shape[0])
        self.repair_model.fit_model(X_train, Y_train, mask_train, self.env['epochs'])
        toc = time.clock()
        status = "DONE training repair model."
        train_time = toc - tic
        return status, train_time

    def fit_validate_repair_model(self, eval_engine, validate_period):
        tic = time.clock()
        X_train, Y_train, mask_train = self.feat_dataset.get_training_data()
        logging.info('training with %d training examples (cells)', X_train.shape[0])

        # Training loop
        for epoch_idx in range(1, self.env['epochs']+1):
            logging.info("Repair and validate epoch %d of %d", epoch_idx, self.env['epochs'])
            self.repair_model.fit_model(X_train, Y_train, mask_train, 1)

            if epoch_idx % validate_period == 0:
                logging.info("Running validation")
                self.infer_repairs()
                report, _, _ = eval_engine.eval_report()
                logging.info(report)
                logging.info("Feature weights:")
                weights, _ = self.get_featurizer_weights()
                logging.info(weights)

=======
        training_data = self.feat_dataset.get_training_dataset()
        logging.info('training with %d training examples (cells)', training_data.num_examples)
        self.repair_model.fit_model(training_data)
>>>>>>> 00aee9cf
        toc = time.clock()
        status = "DONE training repair model."
        train_time = toc - tic
        return status, train_time

    def infer_repairs(self):
        tic = time.clock()
        infer_data, infer_idx = self.feat_dataset.get_infer_dataset()
        Y_pred = self.repair_model.infer_values(infer_data)
        distr_df, infer_val_df = self.get_infer_dataframes(infer_idx, Y_pred)
        self.ds.generate_aux_table(AuxTables.cell_distr, distr_df, store=True, index_attrs=['_vid_'])
        self.ds.generate_aux_table(AuxTables.inf_values_idx, infer_val_df, store=True, index_attrs=['_vid_'])
        toc = time.clock()
        status = "DONE inferring repairs."
        infer_time = toc - tic
        return status, infer_time

    def get_infer_dataframes(self, infer_idx, Y_pred):
        distr = []
        infer_val = []
        Y_assign = Y_pred.data.numpy().argmax(axis=1)
        domain_size = self.feat_dataset.var_to_domsize

        # Need to map the inferred value index of the random variable to the actual value
        # val_idx = val_id - 1 since val_id was numbered starting from 1 whereas
        # val_idx starts at 0.
        query = 'SELECT _vid_, val_id-1, rv_val FROM {pos_values}'.format(pos_values=AuxTables.pos_values.name)
        pos_values = self.ds.engine.execute_query(query)
        # dict mapping _vid_ --> val_idx --> value
        vid_to_val = {}
        for vid, val_idx, val in pos_values:
            vid_to_val[vid] = vid_to_val.get(vid, {})
            vid_to_val[vid][val_idx] = val

        for idx in range(Y_pred.shape[0]):
            vid = int(infer_idx[idx])
            rv_distr = list(Y_pred[idx].data.numpy())
            rv_val_idx = int(Y_assign[idx])
            rv_val = vid_to_val[vid][rv_val_idx]
            rv_prob = Y_pred[idx].data.numpy().max()
            d_size = domain_size[vid]
            distr.append({'_vid_': vid, 'distribution':[str(p) for p in rv_distr[:d_size]]})
            infer_val.append({'_vid_': vid, 'inferred_val_idx': rv_val_idx, 'inferred_val': rv_val, 'prob':rv_prob})
        distr_df = pd.DataFrame(data=distr)
        infer_val_df = pd.DataFrame(data=infer_val)
        return distr_df, infer_val_df

    def get_featurizer_weights(self):
        tic = time.clock()
        report = self.repair_model.get_featurizer_weights(self.feat_dataset.featurizer_info)
        toc = time.clock()
        report_time = toc - tic
        return report, report_time

    def clear_cache(self):
        tic = time.clock()
        directory_path = "%s/cache/" % os.environ['HOLOCLEANHOME']
        for file_name in os.listdir(directory_path):
            if "tensor" in file_name:
                file_path = os.path.join(directory_path, file_name)
                os.unlink(file_path)
        toc = time.clock()
        status = "DONE clearing cache."
        infer_time = toc - tic
        return status, infer_time<|MERGE_RESOLUTION|>--- conflicted
+++ resolved
@@ -36,10 +36,9 @@
 
     def fit_repair_model(self):
         tic = time.clock()
-<<<<<<< HEAD
-        X_train, Y_train, mask_train = self.feat_dataset.get_training_data()
-        logging.info('training with %d training examples (cells)', X_train.shape[0])
-        self.repair_model.fit_model(X_train, Y_train, mask_train, self.env['epochs'])
+        training_data = self.feat_dataset.get_training_dataset()
+        logging.info('training with %d training examples (cells)', training_data.num_examples)
+        self.repair_model.fit_model(training_data, self.env['epochs'])
         toc = time.clock()
         status = "DONE training repair model."
         train_time = toc - tic
@@ -47,13 +46,13 @@
 
     def fit_validate_repair_model(self, eval_engine, validate_period):
         tic = time.clock()
-        X_train, Y_train, mask_train = self.feat_dataset.get_training_data()
-        logging.info('training with %d training examples (cells)', X_train.shape[0])
+        training_data = self.feat_dataset.get_training_dataset()
+        logging.info('training with %d training examples (cells)', training_data.num_examples)
 
         # Training loop
         for epoch_idx in range(1, self.env['epochs']+1):
             logging.info("Repair and validate epoch %d of %d", epoch_idx, self.env['epochs'])
-            self.repair_model.fit_model(X_train, Y_train, mask_train, 1)
+            self.repair_model.fit_model(training_data, 1)
 
             if epoch_idx % validate_period == 0:
                 logging.info("Running validation")
@@ -64,11 +63,6 @@
                 weights, _ = self.get_featurizer_weights()
                 logging.info(weights)
 
-=======
-        training_data = self.feat_dataset.get_training_dataset()
-        logging.info('training with %d training examples (cells)', training_data.num_examples)
-        self.repair_model.fit_model(training_data)
->>>>>>> 00aee9cf
         toc = time.clock()
         status = "DONE training repair model."
         train_time = toc - tic
