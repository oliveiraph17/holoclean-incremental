--- conflicted
+++ resolved
@@ -183,11 +183,6 @@
         Y_train: (batch, 1)
         mask_train: (batch, # of classes)
         """
-<<<<<<< HEAD
-        # last_prec = 0
-        # count_prec = 0
-=======
->>>>>>> f436cf1f
         batch_size = self.env['batch_size']
         accuracy_count = 0
         last_accuracy = 0
@@ -196,15 +191,6 @@
             num_batches = {}
             cost = {}
             for attr in attrs_in_group:
-<<<<<<< HEAD
-                num_batches[attr] = (X_train[attr].shape[0] + batch_size - 1) // batch_size
-                cost[attr] = 0.
-                for k in range(num_batches[attr]):
-                    start, end = k * batch_size, (k + 1) * batch_size
-                    cost[attr] += self.__train__(X_train[attr][start:end],
-                                           Y_train[attr][start:end],
-                                           mask_train[attr][start:end])
-=======
                 if attr in X_train:
                     num_batches[attr] = (X_train[attr].shape[0] + batch_size - 1) // batch_size
                     cost[attr] = 0.
@@ -213,29 +199,10 @@
                         cost[attr] += self.__train__(X_train[attr][start:end],
                                                Y_train[attr][start:end],
                                                mask_train[attr][start:end])
->>>>>>> f436cf1f
 
             if self.env['verbose'] or self.env['epochs_convergence'] > 0:
                 # Compute and print accuracy at the end of epoch
                 for attr in attrs_in_group:
-<<<<<<< HEAD
-                    grdt = Y_train[attr].numpy().flatten()
-                    Y_pred = self.__predict__(X_train[attr], mask_train[attr])
-                    Y_assign = Y_pred.data.numpy().argmax(axis=1)
-                    accuracy = 100. * np.mean(Y_assign == grdt)
-                    if self.env['verbose']:
-                        logging.debug("Epoch %d, attr=%s, cost = %f, acc = %.2f%%",
-                                      epoch_idx, attr, cost[attr] / max(num_batches[attr], 1),
-                                      accuracy)
-                    # if self.env['epochs_convergence'] > 0:
-                    #     if accuracy <= last_accuracy + self.env['convergence_thresh']:
-                    #         accuracy_count += 1
-                    #         if accuracy_count > self.env['epochs_convergence']:
-                    #             break
-                    #     else:
-                    #         accuracy_count = 0
-                    #         last_accuracy = accuracy
-=======
                     if attr in X_train:
                         grdt = Y_train[attr].numpy().flatten()
                         Y_pred = self.__predict__(X_train[attr], mask_train[attr])
@@ -253,7 +220,6 @@
                         #     else:
                         #         accuracy_count = 0
                         #         last_accuracy = accuracy
->>>>>>> f436cf1f
 
     def infer_values(self, X_pred, mask_pred):
         logging.info('inferring on %d examples (cells)', X_pred.shape[0])
