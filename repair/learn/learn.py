import logging

import torch
from torch import optim
from torch.nn import Parameter, ParameterList, ReLU
from torch.nn.functional import softmax
from tqdm import tqdm
import numpy as np


class TiedLinear(torch.nn.Module):
    """
    TiedLinear is a linear layer with shared parameters for features between
    (output) classes that takes as input a tensor X with dimensions
        (batch size) X (max_domain) X (total # of features)
        where:
            max_domain is the desired output dimension/# of classes
    """

    def __init__(self, env, feat_info, max_domain, layer_sizes, bias=False):
        """
        feat_info (list[FeatInfo]): list of FeatInfo namedtuples for each
            featurizer
        max_domain (int): number of domain values (e.g. max domain)
        bias (bool): use bias on the first layer per feature.
        layer_sizes (list[int]): Output size of each linear layer. Last layer
            should have an output size of 1. E.g. [200, 1].
        """
        assert layer_sizes and layer_sizes[-1] == 1

        super(TiedLinear, self).__init__()
        self.env = env
        self.act = ReLU()

        self.max_domain = max_domain
        self.bias_flag = bias

        # Create first layer: this layer is special since some weights
        # cannot be learned.
        self.first_layer_weights = ParameterList()
        for feat in feat_info:
            weight = Parameter(feat.init_weight*torch.ones(feat.size,
                                                           layer_sizes[0]),
                               requires_grad=feat.learnable)
            if feat.learnable:
                torch.nn.init.xavier_uniform_(weight)
            self.first_layer_weights.append(weight)

        if self.bias_flag:
            self.first_layer_bias = Parameter(torch.zeros(1, sum(f.size for f in feat_info)))
            torch.nn.init.xavier_uniform_(self.first_layer_bias)

        # Create subsequent layers.
        self.other_weights = ParameterList()
        self.other_biases = ParameterList()
        for in_dim, out_dim in zip(layer_sizes[:-1], layer_sizes[1:]):
            weight = Parameter(torch.zeros(in_dim, out_dim))
            # (max_domain, out_dim)
            bias = Parameter(torch.zeros(1, out_dim))

            # Randomly initialize weights.
            torch.nn.init.xavier_uniform_(weight)
            torch.nn.init.xavier_uniform_(bias)

            self.other_weights.append(weight)
            self.other_biases.append(bias)

        logging.debug("training model with first layer size: %s",
                      list(map(str, [w.shape for w in self.first_layer_weights])))
        if len(self.other_weights):
            logging.debug("training model with additional hidden layers of size: %s",
                          list(map(str, [w.shape for w in self.other_weights])))

    def forward(self, X, index, mask):
        """
        Performs one forward pass and outputs the logits of size
        (batch, max_domain)

        X: (batch, # of classes, total # of features)
        index: (batch)
        mask: (batch, # of classes)
        """
<<<<<<< HEAD
=======
        if X.shape[0] == 0:
            logging.warning("performing forward pass with no samples")
            return torch.zeros(0, X.shape[1])

>>>>>>> ddbf8292
        # Multiply through the first layer.
        # (batch, # of classes, layers_size[0])
        output = X.matmul(torch.cat([t for t in self.first_layer_weights],
                                    dim=0))
        if self.bias_flag:
            output.add_(self.first_layer_bias.expand(self.max_domain, -1))

        for idx, (weight, bias) in enumerate(zip(self.other_weights,
                                                 self.other_biases)):
            # Apply activation on all but last layer.
            output = self.act(output)
            # (batch, # of classes, in_dim) --> (batch, # of classes, out_dim)
            output = output.matmul(weight) + bias.expand(self.max_domain, -1)
        # output should now be (batch, # of classes, 1)

        # (batch, # of classes)
        output = output.squeeze(-1)

        # Add our mask so that invalid domain classes for a given variable/VID
        # has a large negative value, resulting in a softmax probability
        # of de facto 0.
        # (batch, # of classes)
        output.index_add_(0, index, mask)
        return output


class RepairModel:

    def __init__(self, env, feat_info, max_domain, bias=False, layer_sizes=[1]):
        """
        feat_info (list[FeatInfo]): featurizer information
        max_domain (int): maximum domain size i.e. output dimension
        """
        self.env = env
        self.feat_info = feat_info
        self.max_domain = max_domain
        self.model = TiedLinear(self.env, feat_info, max_domain,
                                bias=bias, layer_sizes=layer_sizes)
        self.featurizer_weights = {}

<<<<<<< HEAD
    def fit_model(self, X_train, Y_train, mask_train):
        """
        X_train: (batch, # of classes (domain size), total # of features)
        Y_train: (batch, 1)
        mask_train: (batch, # of classes)
        """
        loss = torch.nn.CrossEntropyLoss()
        trainable_parameters = filter(lambda p: p.requires_grad,
                                      self.model.parameters())
        if self.env['optimizer'] == 'sgd':
            optimizer = optim.SGD(trainable_parameters,
=======
        self.loss = torch.nn.CrossEntropyLoss()
        trainable_parameters = filter(lambda p: p.requires_grad,
                                      self.model.parameters())
        if self.env['optimizer'] == 'sgd':
            self.optimizer = optim.SGD(trainable_parameters,
>>>>>>> ddbf8292
                                  lr=self.env['learning_rate'],
                                  momentum=self.env['momentum'],
                                  weight_decay=self.env['weight_decay'])
        else:
<<<<<<< HEAD
            optimizer = optim.Adam(trainable_parameters,
                                   lr=self.env['learning_rate'],
                                   weight_decay=self.env['weight_decay'])

        batch_size = self.env['batch_size']
        epochs = self.env['epochs']
=======
            self.optimizer = optim.Adam(trainable_parameters,
                                   lr=self.env['learning_rate'],
                                   weight_decay=self.env['weight_decay'])

    def fit_model(self, X_train, Y_train, mask_train, epochs):
        """
        X_train: (batch, # of classes (domain size), total # of features)
        Y_train: (batch, 1)
        mask_train: (batch, # of classes)
        """
        batch_size = self.env['batch_size']
>>>>>>> ddbf8292
        for epoch_idx in tqdm(range(1, epochs + 1)):
            cost = 0.
            num_batches = (X_train.shape[0] + batch_size - 1) // batch_size
            for k in range(num_batches):
                start, end = k * batch_size, (k + 1) * batch_size
<<<<<<< HEAD
                cost += self.__train__(loss, optimizer, X_train[start:end],
=======
                cost += self.__train__(X_train[start:end],
>>>>>>> ddbf8292
                                       Y_train[start:end],
                                       mask_train[start:end])

            if self.env['verbose']:
                # Compute and print accuracy at the end of epoch
                grdt = Y_train.numpy().flatten()
                Y_pred = self.__predict__(X_train, mask_train)
                Y_assign = Y_pred.data.numpy().argmax(axis=1)
                logging.debug("Epoch %d, cost = %f, acc = %.2f%%",
<<<<<<< HEAD
                              epoch_idx, cost / num_batches,
=======
                              epoch_idx, cost / max(num_batches, 1),
>>>>>>> ddbf8292
                              100. * np.mean(Y_assign == grdt))

    def infer_values(self, X_pred, mask_pred):
        logging.info('inferring on %d examples (cells)', X_pred.shape[0])
        output = self.__predict__(X_pred, mask_pred)
        return output

<<<<<<< HEAD
    def __train__(self, loss, optimizer, X_train, Y_train, mask_train):
=======
    def __train__(self, X_train, Y_train, mask_train):
>>>>>>> ddbf8292
        """
        X_train: (batch, # of classes (domain size), total # of features)
        Y_train: (batch, 1)
        mask_train: (batch, # of classes)
        """
        index = torch.LongTensor(range(X_train.size()[0]))

        # Fully-connected layer with shared parameters between output classes
        # for linear combination of input features.
        # Mask makes invalid output classes have a large negative value so
        # to zero out softmax probability.
        fx = self.model.forward(X_train, index, mask_train)
        # loss is CrossEntropyLoss: combines log softmax + Negative log
        # likelihood loss.
        # Y_Var is just a single 1D tensor with value (0 - 'class' - 1) i.e.
        # index of the correct class ('class' = max domain)
        # fx is a tensor of length 'class' the linear activation going in the
        # softmax.
<<<<<<< HEAD
        output = loss.forward(fx, Y_train.squeeze(1))

        optimizer.zero_grad()
        output.backward()
        optimizer.step()
=======
        output = self.loss.forward(fx, Y_train.squeeze(1))

        self.optimizer.zero_grad()
        output.backward()
        self.optimizer.step()
>>>>>>> ddbf8292

        cost = output.item()
        return cost

    def __predict__(self, X_pred, mask_pred):
        """
        X_pred: (batch, # of classes (domain size), total # of features)
        Y_pred: (batch, 1)
        """
        index = torch.LongTensor(range(X_pred.size()[0]))
        fx = self.model.forward(X_pred, index, mask_pred)
        output = softmax(fx, 1)
        return output

    def get_featurizer_weights(self, feat_info):
        report = ""
        for i, f in enumerate(feat_info):
            # TODO: fix this since we now have 200 weights (second layer size)
            # per feature
            this_weight = self.model.first_layer_weights[i].data\
                .numpy().mean(axis=1)
            weight_str = "\n".join("{name} {weight}".format(name=name,
                                                            weight=weight)
                                   for name, weight in
                                   zip(f.feature_names,
                                       map(str, np.around(this_weight, 3))))
            feat_name = f.name
            feat_size = f.size
            max_w = max(this_weight)
            min_w = min(this_weight)
            mean_w = float(np.mean(this_weight))
            abs_mean_w = float(np.mean(np.absolute(this_weight)))
            # Create report
            report += "featurizer %s,size %d,max %.4f,min %.4f,avg %.4f,abs_avg %.4f,weights:\n%s\n" % (
                feat_name, feat_size, max_w, min_w, mean_w, abs_mean_w, weight_str
            )
            # Wrap in a dictionary.
            self.featurizer_weights[feat_name] = {
                'max': max_w,
                'min': min_w,
                'avg': mean_w,
                'abs_avg': abs_mean_w,
                'weights': this_weight,
                'size': feat_size
            }
        return report<|MERGE_RESOLUTION|>--- conflicted
+++ resolved
@@ -80,13 +80,10 @@
         index: (batch)
         mask: (batch, # of classes)
         """
-<<<<<<< HEAD
-=======
         if X.shape[0] == 0:
             logging.warning("performing forward pass with no samples")
             return torch.zeros(0, X.shape[1])
 
->>>>>>> ddbf8292
         # Multiply through the first layer.
         # (batch, # of classes, layers_size[0])
         output = X.matmul(torch.cat([t for t in self.first_layer_weights],
@@ -127,37 +124,15 @@
                                 bias=bias, layer_sizes=layer_sizes)
         self.featurizer_weights = {}
 
-<<<<<<< HEAD
-    def fit_model(self, X_train, Y_train, mask_train):
-        """
-        X_train: (batch, # of classes (domain size), total # of features)
-        Y_train: (batch, 1)
-        mask_train: (batch, # of classes)
-        """
-        loss = torch.nn.CrossEntropyLoss()
-        trainable_parameters = filter(lambda p: p.requires_grad,
-                                      self.model.parameters())
-        if self.env['optimizer'] == 'sgd':
-            optimizer = optim.SGD(trainable_parameters,
-=======
         self.loss = torch.nn.CrossEntropyLoss()
         trainable_parameters = filter(lambda p: p.requires_grad,
                                       self.model.parameters())
         if self.env['optimizer'] == 'sgd':
             self.optimizer = optim.SGD(trainable_parameters,
->>>>>>> ddbf8292
                                   lr=self.env['learning_rate'],
                                   momentum=self.env['momentum'],
                                   weight_decay=self.env['weight_decay'])
         else:
-<<<<<<< HEAD
-            optimizer = optim.Adam(trainable_parameters,
-                                   lr=self.env['learning_rate'],
-                                   weight_decay=self.env['weight_decay'])
-
-        batch_size = self.env['batch_size']
-        epochs = self.env['epochs']
-=======
             self.optimizer = optim.Adam(trainable_parameters,
                                    lr=self.env['learning_rate'],
                                    weight_decay=self.env['weight_decay'])
@@ -169,17 +144,12 @@
         mask_train: (batch, # of classes)
         """
         batch_size = self.env['batch_size']
->>>>>>> ddbf8292
         for epoch_idx in tqdm(range(1, epochs + 1)):
             cost = 0.
             num_batches = (X_train.shape[0] + batch_size - 1) // batch_size
             for k in range(num_batches):
                 start, end = k * batch_size, (k + 1) * batch_size
-<<<<<<< HEAD
-                cost += self.__train__(loss, optimizer, X_train[start:end],
-=======
                 cost += self.__train__(X_train[start:end],
->>>>>>> ddbf8292
                                        Y_train[start:end],
                                        mask_train[start:end])
 
@@ -189,11 +159,7 @@
                 Y_pred = self.__predict__(X_train, mask_train)
                 Y_assign = Y_pred.data.numpy().argmax(axis=1)
                 logging.debug("Epoch %d, cost = %f, acc = %.2f%%",
-<<<<<<< HEAD
-                              epoch_idx, cost / num_batches,
-=======
                               epoch_idx, cost / max(num_batches, 1),
->>>>>>> ddbf8292
                               100. * np.mean(Y_assign == grdt))
 
     def infer_values(self, X_pred, mask_pred):
@@ -201,11 +167,7 @@
         output = self.__predict__(X_pred, mask_pred)
         return output
 
-<<<<<<< HEAD
-    def __train__(self, loss, optimizer, X_train, Y_train, mask_train):
-=======
     def __train__(self, X_train, Y_train, mask_train):
->>>>>>> ddbf8292
         """
         X_train: (batch, # of classes (domain size), total # of features)
         Y_train: (batch, 1)
@@ -224,19 +186,11 @@
         # index of the correct class ('class' = max domain)
         # fx is a tensor of length 'class' the linear activation going in the
         # softmax.
-<<<<<<< HEAD
-        output = loss.forward(fx, Y_train.squeeze(1))
-
-        optimizer.zero_grad()
-        output.backward()
-        optimizer.step()
-=======
         output = self.loss.forward(fx, Y_train.squeeze(1))
 
         self.optimizer.zero_grad()
         output.backward()
         self.optimizer.step()
->>>>>>> ddbf8292
 
         cost = output.item()
         return cost
