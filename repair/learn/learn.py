import logging

import torch
from torch import optim
from torch.nn import Parameter, ParameterList, ReLU
from torch.nn.functional import softmax
<<<<<<< HEAD
=======
from torch.optim.lr_scheduler import ReduceLROnPlateau
from torch.utils.data import DataLoader
>>>>>>> 00aee9cf
from tqdm import tqdm
import numpy as np

import time



class TiedLinear(torch.nn.Module):
    """
    TiedLinear is a linear layer with shared parameters for features between
    (output) classes that takes as input a tensor X with dimensions
        (batch size) X (max_domain) X (total # of features)
        where:
            max_domain is the desired output dimension/# of classes
    """

    def __init__(self, env, feat_info, max_domain, layer_sizes, bias=False):
        """
        feat_info (list[FeatInfo]): list of FeatInfo namedtuples for each
            featurizer
        max_domain (int): number of domain values (e.g. max domain)
        bias (bool): use bias on the first layer per feature.
        layer_sizes (list[int]): Output size of each linear layer. Last layer
            should have an output size of 1. E.g. [200, 1].
        """
        assert layer_sizes and layer_sizes[-1] == 1

        super(TiedLinear, self).__init__()
        self.env = env
        self.act = ReLU()

        self.max_domain = max_domain
        self.bias_flag = bias

        # Create first layer: this layer is special since some weights
        # cannot be learned.
        self.first_layer_weights = ParameterList()
        for feat in feat_info:
            weight = Parameter(feat.init_weight*torch.ones(feat.size,
                                                           layer_sizes[0]),
                               requires_grad=feat.learnable)
            if feat.learnable:
                torch.nn.init.xavier_uniform_(weight)
            self.first_layer_weights.append(weight)

        if self.bias_flag:
            self.first_layer_bias = Parameter(torch.zeros(1, sum(f.size for f in feat_info)))
            torch.nn.init.xavier_uniform_(self.first_layer_bias)

        # Create subsequent layers.
        self.other_weights = ParameterList()
        self.other_biases = ParameterList()
        for in_dim, out_dim in zip(layer_sizes[:-1], layer_sizes[1:]):
            weight = Parameter(torch.zeros(in_dim, out_dim))
            # (max_domain, out_dim)
            bias = Parameter(torch.zeros(1, out_dim))

            # Randomly initialize weights.
            torch.nn.init.xavier_uniform_(weight)
            torch.nn.init.xavier_uniform_(bias)

            self.other_weights.append(weight)
            self.other_biases.append(bias)

        logging.debug("training model with first layer size: %s",
                      list(map(str, [w.shape for w in self.first_layer_weights])))
        if len(self.other_weights):
            logging.debug("training model with additional hidden layers of size: %s",
                          list(map(str, [w.shape for w in self.other_weights])))

    def forward(self, X, index, mask):
        """
        Performs one forward pass and outputs the logits of size
        (batch, max_domain)

        X: (batch, # of classes, total # of features)
        index: (batch)
        mask: (batch, # of classes)
        """
        if X.shape[0] == 0:
            logging.warning("performing forward pass with no samples")
            return torch.zeros(0, X.shape[1])

        # Multiply through the first layer.
        # (batch, # of classes, layers_size[0])
        output = X.matmul(torch.cat([t for t in self.first_layer_weights],
                                    dim=0))
        if self.bias_flag:
            output.add_(self.first_layer_bias.expand(self.max_domain, -1))

        for idx, (weight, bias) in enumerate(zip(self.other_weights,
                                                 self.other_biases)):
            # Apply activation on all but last layer.
            output = self.act(output)
            # (batch, # of classes, in_dim) --> (batch, # of classes, out_dim)
            output = output.matmul(weight) + bias.expand(self.max_domain, -1)
        # output should now be (batch, # of classes, 1)

        # (batch, # of classes)
        output = output.squeeze(-1)

        # Add our mask so that invalid domain classes for a given variable/VID
        # has a large negative value, resulting in a softmax probability
        # of de facto 0.
        # (batch, # of classes)
        output.index_add_(0, index, mask)
        return output


class RepairModel:

    def __init__(self, env, feat_info, max_domain, bias=False, layer_sizes=[1]):
        """
        feat_info (list[FeatInfo]): featurizer information
        max_domain (int): maximum domain size i.e. output dimension
        """
        self.env = env
        self.feat_info = feat_info
        self.max_domain = max_domain
        self.model = TiedLinear(self.env, feat_info, max_domain,
                                bias=bias, layer_sizes=layer_sizes)
        self.featurizer_weights = {}

<<<<<<< HEAD
        self.loss = torch.nn.CrossEntropyLoss()
        trainable_parameters = filter(lambda p: p.requires_grad,
                                      self.model.parameters())
=======
    def fit_model(self, training_data):
        """
        Trains the repair model.

        :param training_data: An instance of TorchFeaturizedDataset containing
            training examples. TorchFeaturizedDataset is a
            torch.utils.data.Dataset which can be used with DataLoader to
            iterate over batches of the training examples.
        """
        loss = torch.nn.CrossEntropyLoss()
        trainable_parameters = filter(lambda p: p.requires_grad, self.model.parameters())
>>>>>>> 00aee9cf
        if self.env['optimizer'] == 'sgd':
            self.optimizer = optim.SGD(trainable_parameters,
                                  lr=self.env['learning_rate'],
                                  momentum=self.env['momentum'],
                                  weight_decay=self.env['weight_decay'])
        else:
<<<<<<< HEAD
            self.optimizer = optim.Adam(trainable_parameters,
                                   lr=self.env['learning_rate'],
                                   weight_decay=self.env['weight_decay'])

    def fit_model(self, X_train, Y_train, mask_train, epochs):
        """
        X_train: (batch, # of classes (domain size), total # of features)
        Y_train: (batch, 1)
        mask_train: (batch, # of classes)
        """
        batch_size = self.env['batch_size']
        for epoch_idx in tqdm(range(1, epochs + 1)):
            cost = 0.
            num_batches = (X_train.shape[0] + batch_size - 1) // batch_size
            for k in range(num_batches):
                start, end = k * batch_size, (k + 1) * batch_size
                cost += self.__train__(X_train[start:end],
                                       Y_train[start:end],
                                       mask_train[start:end])

            if self.env['verbose']:
                # Compute and print accuracy at the end of epoch
                grdt = Y_train.numpy().flatten()
                Y_pred = self.__predict__(X_train, mask_train)
                Y_assign = Y_pred.data.numpy().argmax(axis=1)
                logging.debug("Epoch %d, cost = %f, acc = %.2f%%",
                              epoch_idx, cost / max(num_batches, 1),
                              100. * np.mean(Y_assign == grdt))

    def infer_values(self, X_pred, mask_pred):
        logging.info('inferring on %d examples (cells)', X_pred.shape[0])
        output = self.__predict__(X_pred, mask_pred)
        return output
=======
            optimizer = optim.Adam(trainable_parameters, lr=self.env['learning_rate'], weight_decay=self.env['weight_decay'])

        # lr_sched = ReduceLROnPlateau(optimizer, 'min', verbose=True, eps=1e-5, patience=5)

        epochs = self.env['epochs']
        for i in tqdm(range(epochs)):
            cost = 0.
            # Each iteration of training_data_iterator will return env['featurization_batch_size'] examples
            for batch_X, batch_Y, batch_var_mask in tqdm(DataLoader(training_data, batch_size=self.env['featurization_batch_size'], num_workers=self.env['threads'] - 1)):
                num_batches = len(batch_X) // self.env['batch_size']
                for k in range(num_batches):
                    start, end = k * self.env['batch_size'], (k + 1) * self.env['batch_size']
                    cost += self.__train__(loss, optimizer, batch_X[start:end], batch_Y[start:end], batch_var_mask[start:end])

            # Y_pred = self.__predict__(X_train, mask_train)
            # train_loss = loss.forward(Y_pred, Variable(Y_train, requires_grad=False).squeeze(1))
            # logging.debug('overall training loss: %f', train_loss)
            # lr_sched.step(train_loss)

            # This is commented out because it requires featurizing the dataset again.
            # if self.env['verbose']:
            #     batch_grdt = []
            #     batch_Y_assign = []
            #     # Compute and print accuracy at the end of epoch
            #     for j, (batch_X, batch_Y, batch_var_mask) in enumerate(tqdm(DataLoader(training_data, batch_size=self.env['featurization_batch_size'], num_workers=self.env['threads'] - 1))):
            #         batch_grdt.append(batch_Y.numpy().flatten())
            #         batch_Y_assign.append(self.__predict__(batch_X, batch_var_mask).data.numpy().argmax(axis=1))
            #         # lr_sched.step(train_loss)
            #     grdt = np.concatenate(batch_grdt)
            #     Y_assign = np.concatenate(batch_Y_assign)
            #     logging.debug("Epoch %d, cost = %f, acc = %.2f%%",
            #             i + 1, cost / j,
            #             100. * np.mean(Y_assign == grdt))


    def infer_values(self, infer_data):
        logging.info('inferring on %d examples (cells)', infer_data.num_examples)
        Y_preds = [self.__predict__(batch_X, batch_var_mask) for batch_X, _, batch_var_mask in tqdm(DataLoader(infer_data, batch_size=self.env['featurization_batch_size'], num_workers=self.env['threads'] - 1))]
        return torch.cat(Y_preds)
>>>>>>> 00aee9cf

    def __train__(self, X_train, Y_train, mask_train):
        """
        X_train: (batch, # of classes (domain size), total # of features)
        Y_train: (batch, 1)
        mask_train: (batch, # of classes)
        """
        index = torch.LongTensor(range(X_train.size()[0]))

        # Fully-connected layer with shared parameters between output classes
        # for linear combination of input features.
        # Mask makes invalid output classes have a large negative value so
        # to zero out softmax probability.
        fx = self.model.forward(X_train, index, mask_train)
        # loss is CrossEntropyLoss: combines log softmax + Negative log
        # likelihood loss.
        # Y_Var is just a single 1D tensor with value (0 - 'class' - 1) i.e.
        # index of the correct class ('class' = max domain)
        # fx is a tensor of length 'class' the linear activation going in the
        # softmax.
        output = self.loss.forward(fx, Y_train.squeeze(1))

        self.optimizer.zero_grad()
        output.backward()
        self.optimizer.step()

        cost = output.item()
        return cost

    def __predict__(self, X_pred, mask_pred):
        """
        X_pred: (batch, # of classes (domain size), total # of features)
        Y_pred: (batch, 1)
        """
        index = torch.LongTensor(range(X_pred.size()[0]))
        fx = self.model.forward(X_pred, index, mask_pred)
        output = softmax(fx, 1)
        return output

    def get_featurizer_weights(self, feat_info):
        report = ""
        for i, f in enumerate(feat_info):
            # TODO: fix this since we now have 200 weights (second layer size)
            # per feature
            this_weight = self.model.first_layer_weights[i].data\
                .numpy().mean(axis=1)
            weight_str = "\n".join("{name} {weight}".format(name=name,
                                                            weight=weight)
                                   for name, weight in
                                   zip(f.feature_names,
                                       map(str, np.around(this_weight, 3))))
            feat_name = f.name
            feat_size = f.size
            max_w = max(this_weight)
            min_w = min(this_weight)
            mean_w = float(np.mean(this_weight))
            abs_mean_w = float(np.mean(np.absolute(this_weight)))
            # Create report
            report += "featurizer %s,size %d,max %.4f,min %.4f,avg %.4f,abs_avg %.4f,weights:\n%s\n" % (
                feat_name, feat_size, max_w, min_w, mean_w, abs_mean_w, weight_str
            )
            # Wrap in a dictionary.
            self.featurizer_weights[feat_name] = {
                'max': max_w,
                'min': min_w,
                'avg': mean_w,
                'abs_avg': abs_mean_w,
                'weights': this_weight,
                'size': feat_size
            }
        return report<|MERGE_RESOLUTION|>--- conflicted
+++ resolved
@@ -4,16 +4,9 @@
 from torch import optim
 from torch.nn import Parameter, ParameterList, ReLU
 from torch.nn.functional import softmax
-<<<<<<< HEAD
-=======
-from torch.optim.lr_scheduler import ReduceLROnPlateau
 from torch.utils.data import DataLoader
->>>>>>> 00aee9cf
 from tqdm import tqdm
 import numpy as np
-
-import time
-
 
 
 class TiedLinear(torch.nn.Module):
@@ -132,35 +125,20 @@
                                 bias=bias, layer_sizes=layer_sizes)
         self.featurizer_weights = {}
 
-<<<<<<< HEAD
         self.loss = torch.nn.CrossEntropyLoss()
         trainable_parameters = filter(lambda p: p.requires_grad,
                                       self.model.parameters())
-=======
-    def fit_model(self, training_data):
-        """
-        Trains the repair model.
-
-        :param training_data: An instance of TorchFeaturizedDataset containing
-            training examples. TorchFeaturizedDataset is a
-            torch.utils.data.Dataset which can be used with DataLoader to
-            iterate over batches of the training examples.
-        """
-        loss = torch.nn.CrossEntropyLoss()
-        trainable_parameters = filter(lambda p: p.requires_grad, self.model.parameters())
->>>>>>> 00aee9cf
         if self.env['optimizer'] == 'sgd':
             self.optimizer = optim.SGD(trainable_parameters,
                                   lr=self.env['learning_rate'],
                                   momentum=self.env['momentum'],
                                   weight_decay=self.env['weight_decay'])
         else:
-<<<<<<< HEAD
             self.optimizer = optim.Adam(trainable_parameters,
                                    lr=self.env['learning_rate'],
                                    weight_decay=self.env['weight_decay'])
 
-    def fit_model(self, X_train, Y_train, mask_train, epochs):
+    def fit_model(self, training_data, epochs):
         """
         X_train: (batch, # of classes (domain size), total # of features)
         Y_train: (batch, 1)
@@ -169,67 +147,33 @@
         batch_size = self.env['batch_size']
         for epoch_idx in tqdm(range(1, epochs + 1)):
             cost = 0.
-            num_batches = (X_train.shape[0] + batch_size - 1) // batch_size
-            for k in range(num_batches):
-                start, end = k * batch_size, (k + 1) * batch_size
-                cost += self.__train__(X_train[start:end],
-                                       Y_train[start:end],
-                                       mask_train[start:end])
-
-            if self.env['verbose']:
-                # Compute and print accuracy at the end of epoch
-                grdt = Y_train.numpy().flatten()
-                Y_pred = self.__predict__(X_train, mask_train)
-                Y_assign = Y_pred.data.numpy().argmax(axis=1)
-                logging.debug("Epoch %d, cost = %f, acc = %.2f%%",
-                              epoch_idx, cost / max(num_batches, 1),
-                              100. * np.mean(Y_assign == grdt))
-
-    def infer_values(self, X_pred, mask_pred):
-        logging.info('inferring on %d examples (cells)', X_pred.shape[0])
-        output = self.__predict__(X_pred, mask_pred)
-        return output
-=======
-            optimizer = optim.Adam(trainable_parameters, lr=self.env['learning_rate'], weight_decay=self.env['weight_decay'])
-
-        # lr_sched = ReduceLROnPlateau(optimizer, 'min', verbose=True, eps=1e-5, patience=5)
-
-        epochs = self.env['epochs']
-        for i in tqdm(range(epochs)):
-            cost = 0.
             # Each iteration of training_data_iterator will return env['featurization_batch_size'] examples
             for batch_X, batch_Y, batch_var_mask in tqdm(DataLoader(training_data, batch_size=self.env['featurization_batch_size'], num_workers=self.env['threads'] - 1)):
-                num_batches = len(batch_X) // self.env['batch_size']
+                num_batches = len(batch_X) // batch_size
                 for k in range(num_batches):
-                    start, end = k * self.env['batch_size'], (k + 1) * self.env['batch_size']
-                    cost += self.__train__(loss, optimizer, batch_X[start:end], batch_Y[start:end], batch_var_mask[start:end])
-
-            # Y_pred = self.__predict__(X_train, mask_train)
-            # train_loss = loss.forward(Y_pred, Variable(Y_train, requires_grad=False).squeeze(1))
-            # logging.debug('overall training loss: %f', train_loss)
-            # lr_sched.step(train_loss)
-
-            # This is commented out because it requires featurizing the dataset again.
-            # if self.env['verbose']:
-            #     batch_grdt = []
-            #     batch_Y_assign = []
-            #     # Compute and print accuracy at the end of epoch
-            #     for j, (batch_X, batch_Y, batch_var_mask) in enumerate(tqdm(DataLoader(training_data, batch_size=self.env['featurization_batch_size'], num_workers=self.env['threads'] - 1))):
-            #         batch_grdt.append(batch_Y.numpy().flatten())
-            #         batch_Y_assign.append(self.__predict__(batch_X, batch_var_mask).data.numpy().argmax(axis=1))
-            #         # lr_sched.step(train_loss)
-            #     grdt = np.concatenate(batch_grdt)
-            #     Y_assign = np.concatenate(batch_Y_assign)
-            #     logging.debug("Epoch %d, cost = %f, acc = %.2f%%",
-            #             i + 1, cost / j,
-            #             100. * np.mean(Y_assign == grdt))
-
+                    start, end = k * batch_size, (k + 1) * batch_size
+                    cost += self.__train__(batch_X[start:end],
+                                           batch_Y[start:end],
+                                           batch_var_mask[start:end])
+
+                # This is commented out because it requires featurizing the dataset again.
+                # if self.env['verbose']:
+                #     batch_grdt = []
+                #     batch_Y_assign = []
+                #     # Compute and print accuracy at the end of epoch
+                #     for j, (batch_X, batch_Y, batch_var_mask) in enumerate(tqdm(DataLoader(training_data, batch_size=self.env['featurization_batch_size'], num_workers=self.env['threads'] - 1))):
+                #         batch_grdt.append(batch_Y.numpy().flatten())
+                #         batch_Y_assign.append(self.__predict__(batch_X, batch_var_mask).data.numpy().argmax(axis=1))
+                #     grdt = np.concatenate(batch_grdt)
+                #     Y_assign = np.concatenate(batch_Y_assign)
+                #     logging.debug("Epoch %d, cost = %f, acc = %.2f%%",
+                #                   epoch_idx, cost / j,
+                #                   100. * np.mean(Y_assign == grdt))
 
     def infer_values(self, infer_data):
         logging.info('inferring on %d examples (cells)', infer_data.num_examples)
         Y_preds = [self.__predict__(batch_X, batch_var_mask) for batch_X, _, batch_var_mask in tqdm(DataLoader(infer_data, batch_size=self.env['featurization_batch_size'], num_workers=self.env['threads'] - 1))]
         return torch.cat(Y_preds)
->>>>>>> 00aee9cf
 
     def __train__(self, X_train, Y_train, mask_train):
         """
