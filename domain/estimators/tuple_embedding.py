import logging
import math
import os
import pickle
import sys

import pandas as pd
import numpy as np
import torch
from torch.optim import Adam
from torch.optim.lr_scheduler import CosineAnnealingLR
from torch.utils.data import Dataset, DataLoader, Sampler
from torch.nn import CrossEntropyLoss, Softmax, MSELoss, ReLU
import torch.nn.functional as F
from tqdm import tqdm

from dataset import AuxTables
from ..estimator import Estimator
from utils import NULL_REPR

NONNUMERICS = "[^0-9+-.e]"

def verify_numerical_attr_groups(dataset, numerical_attr_groups):
    """
    Verify numerical attribute groups are disjoint and exist

    Returns a list of the individual attributes.
    """
    numerical_attrs = None
    # Check if numerical attributes exist and are disjoint
    if numerical_attr_groups is not None:
        numerical_attrs = [attr for group in numerical_attr_groups for attr in group]

        if not all(attr in dataset.get_attributes() for attr in numerical_attrs):
            logging.error('all numerical attributes specified %s must exist in dataset: %s',
                    numerical_attr_groups,
                    dataset.get_attributes())
            raise Exception()

        if len(set(numerical_attrs)) < len(numerical_attrs):
            logging.error('all attribute groups specified %s must be disjoint in dataset',
                    numerical_attr_groups)
            raise Exception()

    return numerical_attrs


class LookupDataset(Dataset):
    # Memoizes vectors (e.g. init vector, domain vector, negative indexes)
    # for every sample indexed by idx.
    class MemoizeVec:
        # If other_dims is none, we have a variable size indexing structure
        def __init__(self, n_samples, dtype, *other_dims):
            self._variable = len(other_dims) == 0 or other_dims == (None,)
            if self._variable:
                self._vec = [None for _ in range(n_samples)]
            else:
                self._vec = torch.zeros(n_samples, *other_dims, dtype=dtype)
            self._isset = torch.zeros(n_samples, dtype=torch.uint8)

        def __contains__(self, idx):
            return self._isset[idx] != 0

        # idx can be an integer, slice or a tuple or either
        def __getitem__(self, idx):
            if idx not in self:
                raise IndexError("tried to access un-set value at index %d" % idx)
            return self._vec[idx]

        # idx can be an integer, slice or a tuple or either
        def __setitem__(self, idx, vec):
            self._vec[idx] = vec
            if isinstance(idx, tuple):
                self._isset[idx[0]] = 1
            else:
                self._isset[idx] = 1

    def __init__(self, env, dataset, domain_df,
            numerical_attr_groups, neg_sample, memoize):
        """
        :param dataset: (Dataset) original dataset
        :param domain_df: (DataFrame) dataframe containing VIDs and their
            domain values we want to train on. VIDs not included in this
            dataframe will not be trained on e.g. if you only want to
            sub-select VIDs of certain attributes.
        :param numerical_attr_groups: (list[list[str]]) groups of attributes
            to be treated as d-dimensional numerical values.
        :param neg_sample: (bool) add negative examples for clean cells during training
        :param memoize: (bool) memoize re-lookups on subsequent epochs.
        """
        self.env = env
        self.ds = dataset
        self.memoize = memoize
        self.inference_mode = False

        self._neg_sample = neg_sample

        # Init attrs/vals herein refers to attributes and values embedded to use
        # as context during training.
        # Train attrs/vals herein refers to the attributes/columns and possible values
        # embedded to use as the targets during training.
        # _cat_ refers to categorical attributes and _num_ refers to numerical
        # attributes.
        self._all_attrs = sorted(self.ds.get_attributes())
        self._numerical_attrs = verify_numerical_attr_groups(self.ds,
                numerical_attr_groups) or []
        self._numerical_attr_groups = numerical_attr_groups

        # Attributes to derive context from
        self._init_cat_attrs, self._init_num_attrs = self._split_cat_num_attrs(self._all_attrs)
        self._n_init_cat_attrs, self._n_init_num_attrs = len(self._init_cat_attrs), len(self._init_num_attrs)
<<<<<<< HEAD
# <<<<<<< HEAD
# =======
        self._n_init_attrs = len(self._all_attrs)
# >>>>>>> hcq-embedding-3
=======
        self._n_init_attrs = len(self._all_attrs)

>>>>>>> 24e881a9
        logging.debug('%s: init categorical attributes: %s',
                type(self).__name__,
                self._init_cat_attrs)
        logging.debug('%s: init numerical attributes: %s',
                type(self).__name__,
                self._init_num_attrs)

        # Attributes to train on (i.e. target columns).
        self._train_attrs = sorted(domain_df['attribute'].unique())
        assert all(attr in self._all_attrs for attr in self._train_attrs)
        self._train_cat_attrs, self._train_num_attrs = self._split_cat_num_attrs(self._train_attrs)
        self._n_train_cat_attrs, self._n_train_num_attrs = len(self._train_cat_attrs), len(self._train_num_attrs)
        logging.debug('%s: train categorical attributes: %s',
                type(self).__name__,
                self._train_cat_attrs)
        logging.debug('%s: train numerical attributes: %s',
                type(self).__name__,
                self._train_num_attrs)

        # Make copy of raw data
<<<<<<< HEAD
# <<<<<<< HEAD
#         self._raw_data = self.ds.get_raw_data().copy()
# =======
=======
>>>>>>> 24e881a9
        # Quantized data is used for co-occurrence statistics in the last layer
        # for categorical targets.
        self._raw_data = self.ds.get_raw_data().copy()
        self._qtized_raw_data = self.ds.get_quantized_data() if self.ds.do_quantization else self._raw_data
        self._qtized_raw_data_dict = self._qtized_raw_data.set_index('_tid_').to_dict('index')

        # Statistics for cooccurrences.
        _, self._single_stats, self._pair_stats = self.ds.get_statistics()

<<<<<<< HEAD
# >>>>>>> hcq-embedding-3
=======
>>>>>>> 24e881a9
        # Keep track of mean + std to un-normalize during prediction
        self._num_attrs_mean = {}
        self._num_attrs_std = {}
        # Mean-0 variance 1 normalize all numerical attributes in the raw data
        for num_attr in self._init_num_attrs:
            temp = self._raw_data[num_attr].copy()
            fil_notnull = temp != NULL_REPR
            self._num_attrs_mean[num_attr] = temp[fil_notnull].astype(np.float).mean(axis=0)
            self._num_attrs_std[num_attr] = temp[fil_notnull].astype(np.float).std(axis=0)
            temp[fil_notnull] = ((temp[fil_notnull].astype(np.float) \
                    - self._num_attrs_mean[num_attr]) \
                    / (self._num_attrs_std[num_attr] or 1.)).astype(str)
            self._raw_data[num_attr] = temp
# <<<<<<< HEAD
# 
#         # Indexes assigned to attributes: first categorical then numerical.
# =======
        # This MUST go after the mean-0 variance 1 normalization above since
        # this is looked up subsequently during training.
        self._raw_data_dict = self._raw_data.set_index('_tid_').to_dict('index')

<<<<<<< HEAD
        # Indexes assigned to attributes: FIRST categorical THEN numerical.
        # (this order is important since we shift the numerical idxs).
# >>>>>>> hcq-embedding-3
=======
        # This MUST go after the mean-0 variance 1 normalization above since
        # this is looked up subsequently during training.
        self._raw_data_dict = self._raw_data.set_index('_tid_').to_dict('index')

        # Indexes assigned to attributes: FIRST categorical THEN numerical.
        # (this order is important since we shift the numerical idxs).

>>>>>>> 24e881a9
        self._init_attr_idxs = {attr: idx for idx, attr in enumerate(self._init_cat_attrs + self._init_num_attrs)}
        self._train_attr_idxs = {attr: idx for idx, attr in enumerate(self._train_cat_attrs + self._train_num_attrs)}

        # Assign indices for every categorical value for both init values
        # and training values.
        # Assign index for every unique value-attr (init values, input)
        self._init_val_idxs = {attr: {} for attr in self._init_cat_attrs}
        # Assign index for every unique value-attr (train/possible values, target)
        self._train_val_idxs = {attr: {} for attr in self._train_cat_attrs}

<<<<<<< HEAD
# <<<<<<< HEAD
# =======
=======
>>>>>>> 24e881a9
        # Initial categorical values we've seen during training. Otherwise
        # we need to zero out the associated embedding since un-seen initial
        # values will have garbage embeddings.
        self._seen_init_cat_vals = {attr: set() for attr in self._init_cat_attrs}

<<<<<<< HEAD
# >>>>>>> hcq-embedding-3
=======
>>>>>>> 24e881a9
        # Reserve the 0th index as placeholder for padding in domain_idx and
        # for NULL values.
        cur_init_idx = 1
        for row in self._raw_data.to_records():
            for attr in self._init_cat_attrs:
                if row[attr] in self._init_val_idxs[attr]:
                    continue

                # Use special index 0 for NULL values
                if row[attr] == NULL_REPR:
                    self._init_val_idxs[attr][row[attr]] = 0
                    continue

                # Assign index for init values
                self._init_val_idxs[attr][row[attr]] = cur_init_idx
                cur_init_idx += 1

        # Do the same for the train/target categorical values.
        cur_train_idx = 1
        for row in domain_df.to_records():
            val = row['init_value']
            attr = row['attribute']

            # We handle numerical attrs differently
            if attr in self._train_num_attrs:
                continue

            # Assign index for train/possible values
            if val in self._train_val_idxs[attr]:
                continue

            # Use special index 0 for NULL values
            if val == NULL_REPR:
                self._train_val_idxs[attr][val] = 0
                continue

            # Assign index for train/domain values
            self._train_val_idxs[attr][val] = cur_train_idx
            cur_train_idx += 1

        # Unique train values (their indexes) by attr
        self._train_val_idxs_by_attr = {attr: torch.LongTensor([v for v in self._train_val_idxs[attr].values() if v != 0])
                for attr in self._train_cat_attrs}


        # Maps each numerical attribute to a copy of its group (of other
        # numerical attributes).
        self._train_num_attrs_group = {attr: group.copy() for group in
                self._numerical_attr_groups for attr in group
                if attr in self._train_num_attrs}

        # Number of unique INIT attr-values
        self.n_init_vals = cur_init_idx
        self.n_train_vals = cur_train_idx

<<<<<<< HEAD
# <<<<<<< HEAD
#         self._raw_data_dict = self._raw_data.set_index('_tid_').to_dict('index')
# 
# =======
# >>>>>>> hcq-embedding-3
=======
>>>>>>> 24e881a9
        self._vid_to_idx = {vid: idx for idx, vid in enumerate(domain_df['_vid_'].values)}
        self._train_records = domain_df[['_vid_', '_tid_', 'attribute', 'init_value',
                                         'init_index',
                                         'weak_label',
                                         'weak_label_idx', 'fixed',
                                         'domain', 'domain_size', 'is_clean']].to_records()

        # Maximum domain size: we don't use the domain of numerical attributes
        # so we can discard them.
        self.max_cat_domain = domain_df.loc[domain_df['attribute'].isin(self._train_cat_attrs), 'domain_size'].max()
        if pd.isna(self.max_cat_domain):
            self.max_cat_domain = 0
        # Maximum dimension across all numerical attributes.
        self._max_num_dim = max(list(map(len, self._numerical_attr_groups)) or [0])

        self._init_dummies()
        self._init_memoize_vecs()

    def _init_dummies(self):
        # Dummy vectors
        self._dummy_domain_mask = torch.zeros(self.max_cat_domain,
                                              dtype=torch.float)
        self._dummy_domain_idxs = torch.zeros(self.max_cat_domain,
                                              dtype=torch.long)
<<<<<<< HEAD
# <<<<<<< HEAD
# =======
        self._dummy_domain_cooccur = torch.zeros(self.max_cat_domain, self._n_init_attrs,
                                              dtype=torch.float)
# >>>>>>> hcq-embedding-3
=======
        self._dummy_domain_cooccur = torch.zeros(self.max_cat_domain, self._n_init_attrs,
                                              dtype=torch.float)
>>>>>>> 24e881a9
        self._dummy_target_numvals = torch.zeros(self._max_num_dim,
                                                 dtype=torch.float)
        self._dummy_cat_target = torch.LongTensor([-1])

    def _init_memoize_vecs(self):
        # Memoize certain lookups.
        if not self.memoize:
            return
        self._domain_idxs = self.MemoizeVec(len(self), torch.int64, self.max_cat_domain)
        self._init_cat_idxs = self.MemoizeVec(len(self), torch.int64, self._n_init_cat_attrs)
        self._neg_idxs = self.MemoizeVec(len(self), None, None)

        if self._max_num_dim > 0:
            self._target_numvals = self.MemoizeVec(len(self), torch.float32, self._max_num_dim)
            self._init_numvals = self.MemoizeVec(len(self), torch.float32, self._n_init_num_attrs)
            self._init_nummask = self.MemoizeVec(len(self), torch.float32, self._n_init_num_attrs)

    def _split_cat_num_attrs(self, attrs):
        """
        Splits a list of attributes into their categorical and numerical groupings.
        """
        cat_attrs = [attr for attr in attrs if attr not in self._numerical_attrs]
        num_attrs = [attr for attr in attrs if attr in self._numerical_attrs]
        return cat_attrs, num_attrs

    def __len__(self):
        return len(self._train_records)

    def _get_neg_dom_idxs(self, idx):
        if not self.memoize or idx not in self._neg_idxs:
            cur = self._train_records[idx]
            assert cur['attribute'] in self._train_cat_attrs

            # Value indices that are not in the domain
            neg_idxs = torch.LongTensor(np.setdiff1d(self._train_val_idxs_by_attr[cur['attribute']],
                    self._get_domain_idxs(idx),
                    assume_unique=True))
            if not self.memoize:
                return neg_idxs
            self._neg_idxs[idx] = neg_idxs
        return self._neg_idxs[idx]

    def _get_domain_idxs(self, idx):
        """
        Get domain indexes for categorical cells.
        """
        if not self.memoize or idx not in self._domain_idxs:
            cur = self._train_records[idx]
            assert cur['attribute'] in self._train_cat_attrs

            # Domain values and their indexes (softmax indexes)
            domain_idxs = torch.zeros(self.max_cat_domain, dtype=torch.long)

            domain_idxs[:cur['domain_size']] = torch.LongTensor([self._train_val_idxs[cur['attribute']][val]
                    for val in cur['domain']])

            if not self.memoize:
                return domain_idxs
            self._domain_idxs[idx,0:len(domain_idxs)] = domain_idxs

        return self._domain_idxs[idx]

<<<<<<< HEAD
# <<<<<<< HEAD
# =======
=======
>>>>>>> 24e881a9
    def _get_domain_cooccur_probs(self, idx):
        """
        Returns co-occurrence probability for every domain value with every
        initial context value (categorical and numerical (quantized)).

        Returns (max_cat_domain, # of init attrs) tensor.
        """
        cur = self._train_records[idx]

        cooccur_probs = torch.zeros(self.max_cat_domain,
                self._n_init_attrs,
                dtype=torch.float)

        # Compute co-occurrence statistics.
        for attr_idx, attr in enumerate(self._all_attrs):
            ctx_val = self._qtized_raw_data_dict[cur['_tid_']][attr]
            if attr == cur['attribute'] or ctx_val == NULL_REPR or \
                    ctx_val not in self._pair_stats[attr][cur['attribute']]:
                continue

            denom = self._single_stats[attr][ctx_val]
            for dom_idx, dom_val in enumerate(cur['domain']):
                numer = self._pair_stats[attr][cur['attribute']][ctx_val].get(dom_val, 0.)
                cooccur_probs[dom_idx,attr_idx] = numer / denom

        return cooccur_probs

<<<<<<< HEAD
# >>>>>>> hcq-embedding-3
=======
>>>>>>> 24e881a9
    def _get_target_numvals(self, idx):
        if not self.memoize or idx not in self._target_numvals:
            cur = self._train_records[idx]
            assert cur['attribute'] in self._train_num_attrs

            target_numvals = torch.zeros(self._max_num_dim, dtype=torch.float32)

            # Get the target values for this numerical group.
            attr_group = self._train_num_attrs_group[cur['attribute']]
            target_val_strs = [self._raw_data_dict[cur['_tid_']][attr]
                    for attr in attr_group]

            # We can skip this if we are in inference mode and any of the
            # target/current values in the numerical group are NULL.
            if not (self.inference_mode and any(val == NULL_REPR for val in target_val_strs)):
                target_numvals[:len(attr_group)] = torch.FloatTensor(np.array(target_val_strs, dtype=np.float32))

            if not self.memoize:
                return target_numvals
            self._target_numvals[idx,0:len(target_numvals)] = target_numvals

        return self._target_numvals[idx]


    def _get_init_cat_idxs(self, idx):
        """
        Note: implicitly assigns the 0th index/vector for init value of the current
        attribute (i.e. target).

        This should not affect anything since we sum up the vectors whereby
        the 0th vector is always the 0 vector.

        Returns init_cat_idxs: (n_init_cat_attrs)
        """
        if self._n_init_cat_attrs == 0:
            return torch.empty(0)

        if not self.memoize or idx not in self._init_cat_idxs:
            cur = self._train_records[idx]

<<<<<<< HEAD
# <<<<<<< HEAD
#             init_cat_idxs = torch.LongTensor([self._init_val_idxs[attr][self._raw_data_dict[cur['_tid_']][attr]]
#                 if attr != cur['attribute'] else 0
#                 for attr in self._init_cat_attrs])
# =======
=======
>>>>>>> 24e881a9
            init_cat_idxs = []
            for attr in self._init_cat_attrs:
                ctx_val = self._raw_data_dict[cur['_tid_']][attr]
                # If the context attribute is the current target attribute
                # we use the 0-vector.
                # If we are in inference mode, we need to ensure we've seen
                # the context value before, otherwise we assign the 0-vector.
                if attr == cur['attribute'] or \
                        (self.inference_mode and \
                        ctx_val not in self._seen_init_cat_vals[attr]):
                    init_cat_idxs.append(0)
                    continue
                self._seen_init_cat_vals[attr].add(ctx_val)
                init_cat_idxs.append(self._init_val_idxs[attr][ctx_val])
            init_cat_idxs = torch.LongTensor(init_cat_idxs)
<<<<<<< HEAD
# >>>>>>> hcq-embedding-3
=======

>>>>>>> 24e881a9

            if not self.memoize:
                return init_cat_idxs
            self._init_cat_idxs[idx] = init_cat_idxs

        return self._init_cat_idxs[idx]

    def _get_init_numvals(self, idx):
        """
        Note: value AND mask are set to 0 if the attribute is the current
        attribute (i.e.  target) OR if the value is _nan_.

        Returns (
            init_numvals: (n_init_num_attrs),
            init_nummmask: (n_init_num_attrs),
            ).
        """
        if self._n_init_num_attrs == 0:
            return torch.empty(0, 0), torch.empty(0)

        if not self.memoize or idx not in self._init_numvals:
            cur = self._train_records[idx]

            init_numvals = torch.zeros(self._n_init_num_attrs, dtype=torch.float32)
            init_nummask = torch.ones(self._n_init_num_attrs)
            for attr_idx, attr in enumerate(self._init_num_attrs):
                val_str = self._raw_data_dict[cur['_tid_']][attr]
                if attr == cur['attribute'] or val_str == NULL_REPR:
                    init_nummask[attr_idx] = 0.
                    continue

                init_numvals[attr_idx] = float(val_str)

            if not self.memoize:
                return init_numvals, init_nummask
            self._init_numvals[idx] = init_numvals
            self._init_nummask[idx] = init_nummask

        return self._init_numvals[idx], self._init_nummask[idx]

    def set_mode(self, inference_mode):
        """
        inference_mode = True means to start inference (i.e. use KNN
        for domain instead of random vectors, allows _nan_ target num vals).
        """
        self.inference_mode = inference_mode

    def _get_cat_domain_target(self, idx):
        """
        Returns (domain_idxs, domain_mask, target (scalar)) torch tensors for
        categorical VIDs.
        """
        cur = self._train_records[idx]
        assert cur['attribute'] in self._train_cat_attrs

        domain_idxs = self._get_domain_idxs(idx)
        dom_size = cur['domain_size']
        # During training, add negative samples to a most likely correct (clean) cell
        if not self.inference_mode and self._neg_sample \
                and dom_size < self.max_cat_domain and cur['is_clean']:
            # It is faster not to memoize these.
            neg_idxs = self._get_neg_dom_idxs(idx)
            neg_sample = torch.LongTensor(np.random.choice(neg_idxs,
                    size=min(len(neg_idxs), self.max_cat_domain - dom_size),
                    replace=False))

            domain_idxs[dom_size:dom_size+len(neg_sample)] = neg_sample
            dom_size += len(neg_sample)

        # Position of init in domain values (target)
        target = cur['weak_label_idx']

        # Mask out non-relevant values from padding (see below)
        domain_mask = torch.zeros(self.max_cat_domain, dtype=torch.float)
        domain_mask[dom_size:] = -1 * 1e9

        return domain_idxs, domain_mask, torch.LongTensor([target])

    def __getitem__(self, vid):
        """
        :param:`vid` is the desired VID.

        In parenthese is the size of the tensor. torch.DataLoader will stack these
        into (batch size, *tensor size).

        Returns (vid: (1),
            is_categorical: (1),
            attr_idx: (1),
            init_cat_idxs: (n_init_cat_attrs),
            init_numvals: (n_init_num_attrs),
            init_nummask: (n_init_num_attrs),
            domain_idxs (if categorical): (max domain),
            domain_mask (if categorical): (max domain),
            target_numvals (if numerical): (max num dim),
            cat_target (if categorical): (1),
            )

        where if VID is not categorical/numerical, then the corresponding
        vector are replaced with dummy vectors.

        target_numvals is 0-padded up to max_num_dim for concating.
        """
        idx = self._vid_to_idx[vid]
        cur = self._train_records[idx]
        assert cur['_vid_'] == vid

        is_categorical = torch.ByteTensor([int(cur['attribute'] in self._train_cat_attrs)])
        attr_idx  = torch.LongTensor([self._train_attr_idxs[cur['attribute']]])
        init_cat_idxs = self._get_init_cat_idxs(idx)
        init_numvals, init_nummask = self._get_init_numvals(idx)

        vid = torch.LongTensor([vid])

        # NB: we always return tensors so we can stack them easily even if
        # we index into dataset one-by-one.

        # Categorical VID
        if cur['attribute'] in self._train_cat_attrs:
            domain_idxs, domain_mask, target = self._get_cat_domain_target(idx)
<<<<<<< HEAD
# <<<<<<< HEAD
# =======
            # TODO(richardwu): decide if we care about co-occurrence probabilities or not.
            # domain_cooccur = self._get_domain_cooccur_probs(idx)
# >>>>>>> hcq-embedding-3
=======
            # TODO(richardwu): decide if we care about co-occurrence probabilities or not.
            # domain_cooccur = self._get_domain_cooccur_probs(idx)
>>>>>>> 24e881a9
            return vid, \
                is_categorical, \
                attr_idx, \
                init_cat_idxs, \
                init_numvals, \
                init_nummask, \
                domain_idxs, \
                domain_mask, \
                self._dummy_target_numvals, \
                target

        # Numerical VID
        target_numvals = self._get_target_numvals(idx)
        return vid, \
            is_categorical, \
            attr_idx, \
            init_cat_idxs, \
            init_numvals, \
            init_nummask, \
            self._dummy_domain_idxs, \
            self._dummy_domain_mask, \
            target_numvals, \
            self._dummy_cat_target

    def domain_values(self, vid):
        idx = self._vid_to_idx[vid]
        cur = self._train_records[idx]
        assert cur['attribute'] in self._train_cat_attrs
        return cur['domain']

    def _state_attrs(self):
        """
        Attributes/local vars to dump as state. Basically everything
        used when __getitem__ is invoked.
        """
        return ['_vid_to_idx',
                '_train_records',
                '_raw_data_dict',
<<<<<<< HEAD
# <<<<<<< HEAD
# =======
                # '_qtized_raw_data_dict',
                # '_single_stats',
                # '_pair_stats',
# >>>>>>> hcq-embedding-3
=======
                # '_qtized_raw_data_dict',
                # '_single_stats',
                # '_pair_stats',
>>>>>>> 24e881a9
                'max_cat_domain',
                '_max_num_dim',
                '_init_val_idxs',
                '_train_val_idxs',
                '_init_attr_idxs',
                '_train_attr_idxs',
                '_init_cat_attrs',
                '_init_num_attrs',
                '_train_cat_attrs',
                '_train_num_attrs',
                '_train_num_attrs_group',
                '_numerical_attr_groups',
                '_num_attrs_mean',
                '_num_attrs_std',
                '_n_init_cat_attrs',
                '_n_init_num_attrs',
                '_train_val_idxs_by_attr',
                ]

    def get_state(self):
        return {attr: getattr(self, attr) for attr in self._state_attrs()}

    def load_state(self, state):
        for attr, val in state.items():
            setattr(self, attr, val)
        self._init_dummies()
        self._init_memoize_vecs()

class IterSampler(Sampler):
    def __init__(self, iter):
        self.iter = iter

    def __iter__(self):
        return iter(self.iter)

    def __len__(self):
        return len(self.iter)

class VidSampler(Sampler):
<<<<<<< HEAD
# <<<<<<< HEAD
#     def __init__(self, domain_df, raw_df, numerical_attr_groups,
#             shuffle=True, train_only_clean=False):
#         # No NULL targets
#         domain_df = domain_df[domain_df['weak_label'] != NULL_REPR]
# =======
=======
>>>>>>> 24e881a9
    def __init__(self, domain_df, raw_df, num_attrs, numerical_attr_groups,
            shuffle=True, train_only_clean=False):
        # No NULL categorical targets
        domain_df = domain_df[domain_df['attribute'].isin(num_attrs) | (domain_df['weak_label'] != NULL_REPR)]
<<<<<<< HEAD
# >>>>>>> hcq-embedding-3
=======

>>>>>>> 24e881a9

        # No NULL values in each cell's numerical group (all must be non-null
        # since target_numvals requires all numerical values.
        if numerical_attr_groups:
            raw_data_dict = raw_df.set_index('_tid_').to_dict('index')
            attr_to_group = {attr: group for group in numerical_attr_groups
                    for attr in group}
            def group_notnull(row):
                tid = row['_tid_']
                cur_attr = row['attribute']
                # Non-numerical cell: return true
                if cur_attr not in attr_to_group:
                    return True
                return all(raw_data_dict[tid][attr] != NULL_REPR
                        for attr in attr_to_group[cur_attr])
            fil_notnull = domain_df.apply(group_notnull, axis=1)
<<<<<<< HEAD
# <<<<<<< HEAD
#             if sum(fil_notnull) < domain_df.shape[0]:
# =======
            if domain_df.shape[0] and sum(fil_notnull) < domain_df.shape[0]:
# >>>>>>> hcq-embedding-3
=======

            if domain_df.shape[0] and sum(fil_notnull) < domain_df.shape[0]:
>>>>>>> 24e881a9
                logging.warning('dropping %d targets where target\'s numerical group contain NULLs',
                        domain_df.shape[0] - sum(fil_notnull))
                domain_df = domain_df[fil_notnull]

        # Train on only clean cells
        if train_only_clean:
            self._vids = domain_df.loc[(domain_df['is_clean'] | domain_df['fixed'] >= 1), '_vid_']
        else:
            self._vids = domain_df['_vid_'].values

        if shuffle:
            self._vids = np.random.permutation(self._vids)

    def __iter__(self):
        return iter(self._vids.tolist())

    def __len__(self):
        return len(self._vids)


class TupleEmbedding(Estimator, torch.nn.Module):
    WEIGHT_DECAY = 0.

    # TODO: replace numerical_attrs references with self.ds.numerical_attrs
    def __init__(self, env, dataset, domain_df,
            numerical_attr_groups=None,
            memoize=False,
            neg_sample=True,
            dropout_pct=0.,
            learning_rate=0.05,
            validate_fpath=None, validate_tid_col=None, validate_attr_col=None,
            validate_val_col=None, validate_epoch=None):
        """
        :param dataset: (Dataset) original dataset
        :param domain_df: (DataFrame) dataframe containing domain values
        :param numerical_attr_groups: (list[list[str]]) attributes/columns to treat as numerical.
            A list of groups of column names. Each group consists of d attributes
            to be treated as d-dimensional numerical attribute.
            For example one can pass in [['lat', 'lon'],...] to treat both columns as
            a 2-d numerical attribute.

            The groups must be disjoint.

            Everything else will be treated as categorical.

            If None, treats everything as categorical.
        :param neg_sample: (bool) add negative examples for clean cells during training
        :param validate_fpath: (string) filepath to validation CSV
        :param validate_tid_col: (string) column containing TID
        :param validate_attr_col: (string) column containing attribute
        :param validate_val_col: (string) column containing correct value
        """
        torch.nn.Module.__init__(self)
        Estimator.__init__(self, env, dataset, domain_df)

        self.inference_mode = False

        assert dropout_pct < 1 and dropout_pct >= 0
        self.dropout_pct = dropout_pct

        self._embed_size = self.env['estimator_embedding_size']
        train_attrs = self.env['train_attrs']
        numerical_attr_groups = numerical_attr_groups or []

        # Check if train attributes exist
        if train_attrs is not None:
            if not all(attr in self.ds.get_attributes() for attr in train_attrs):
                logging.error('%s: all attributes specified to use for training %s must exist in dataset: %s',
                        type(self).__name__,
                        train_attrs,
                        self.ds.get_attributes())
                raise Exception()

        ### Numerical attribute groups validation checks

        self._numerical_attr_groups = numerical_attr_groups.copy()
        self._numerical_attrs = verify_numerical_attr_groups(self.ds, self._numerical_attr_groups)
        # Verify numerical dimensions are not bigger than the embedding size
        if  max(list(map(len, numerical_attr_groups)) or [0]) > self._embed_size:
            logging.error("%s: maximum numeric value dimension %d must be <= embedding size %d",
                    type(self).__name__,
                    max(list(map(len, numerical_attr_groups)) or [0]),
                    self._embed_size)
            raise Exception()
        # Remove domain for numerical attributes.
        fil_numattr = self.domain_df['attribute'].isin(self._numerical_attrs)

        # Memoize max domain size for numerical attribue for padding later.
<<<<<<< HEAD
# <<<<<<< HEAD
#         self.max_domain = self.domain_df['domain_size'].max()
# =======
        self.max_domain = int(self.domain_df['domain_size'].max())
# >>>>>>> hcq-embedding-3
=======
        self.max_domain = int(self.domain_df['domain_size'].max())

>>>>>>> 24e881a9
        self.domain_df.loc[fil_numattr, 'domain'] = ''
        self.domain_df.loc[fil_numattr, 'domain_size'] = 0
        # Remove categorical domain/training cells without a domain
        filter_empty_domain = (self.domain_df['domain_size'] == 0) & ~fil_numattr
        if filter_empty_domain.sum():
            logging.warning('%s: removing %d categorical cells with empty domains',
                type(self).__name__,
                filter_empty_domain.sum())
            self.domain_df = self.domain_df[~filter_empty_domain]
        # Pre-split domain.
        self.domain_df['domain'] = self.domain_df['domain'].str.split('\|\|\|')

        # Add DK information to domain dataframe
        if self.ds.aux_table[AuxTables.dk_cells] is not None:
            df_dk = self.ds.aux_table[AuxTables.dk_cells].df
            self.domain_df = self.domain_df.merge(df_dk,
                    on=['_tid_', 'attribute'], how='left', suffixes=('', '_dk'))
            self.domain_df['is_clean'] = self.domain_df['_cid__dk'].isnull()
        else:
            self.domain_df['is_clean'] = True

            self.domain_df = self.domain_df[self.domain_df['attribute'].isin(train_attrs)]
        self.domain_recs = self.domain_df.to_records()

        # Dataset
        self._dataset = LookupDataset(env, dataset, self.domain_df,
                numerical_attr_groups, neg_sample, memoize)

        self.max_cat_domain = self._dataset.max_cat_domain
        logging.debug('%s: max domain size: (categorical) %d, (numerical) %d',
                type(self).__name__,
                self.max_cat_domain,
                self.max_domain)

        self._train_cat_attrs = self._dataset._train_cat_attrs
        self._train_num_attrs = self._dataset._train_num_attrs

        # word2vec-like model.

        self._n_init_vals = self._dataset.n_init_vals
        self._n_train_vals = self._dataset.n_train_vals

        self._n_init_cat_attrs = self._dataset._n_init_cat_attrs
        self._n_init_num_attrs = self._dataset._n_init_num_attrs
<<<<<<< HEAD
# <<<<<<< HEAD
#         self._n_init_attrs = self._n_init_cat_attrs + self._n_init_num_attrs
# =======
        self._n_init_attrs = self._dataset._n_init_attrs
# >>>>>>> hcq-embedding-3
=======

        self._n_init_attrs = self._dataset._n_init_attrs
>>>>>>> 24e881a9

        self._n_train_cat_attrs = self._dataset._n_train_cat_attrs
        self._n_train_num_attrs = self._dataset._n_train_num_attrs
        self._n_train_attrs = self._n_train_cat_attrs + self._n_train_num_attrs

        self.max_cat_domain = self._dataset.max_cat_domain
        self._max_num_dim = self._dataset._max_num_dim

        self.in_W = torch.nn.Parameter(torch.zeros(self._n_init_vals, self._embed_size))
        self.out_W = torch.nn.Parameter(torch.zeros(self._n_train_vals, self._embed_size))
        self.out_B = torch.nn.Parameter(torch.zeros(self._n_train_vals, 1))

        ### Bases vectors for numerical attributes and their spans.

        # Mask to combine numerical bases to form a numerical group
        self._n_num_attr_groups = len(self._numerical_attr_groups)
        self.num_attr_groups_mask = torch.zeros(self._n_num_attr_groups,
                self._n_init_num_attrs, dtype=torch.float32)
        for group_idx, group in enumerate(self._numerical_attr_groups):
            for attr in group:
                attr_idx = self._dataset._init_attr_idxs[attr] - self._n_init_cat_attrs
                self.num_attr_groups_mask[group_idx,attr_idx] = 1.
        # For each numerical attribute we have a basis vector.
        # For each numerical group we find the linear combination from the
        # individual vectors.
        # We also have a learnable zero vector for every numerical group.
        self.in_num_bases = torch.nn.Parameter(torch.zeros(self._n_init_num_attrs,
            self._embed_size))
        self.in_num_zero_vecs = torch.nn.Parameter(torch.zeros(self._n_num_attr_groups,
            self._embed_size))

        # Non-linearity for numerical init attrs
        self.in_num_w1 = torch.nn.Parameter(torch.zeros(self._n_num_attr_groups, self._embed_size, self._embed_size))
        self.in_num_bias1 = torch.nn.Parameter(torch.zeros(self._n_num_attr_groups, self._embed_size))

        self.out_num_bases = torch.nn.Parameter(torch.zeros(self._n_train_num_attrs, self._embed_size, self._max_num_dim))
        # Non-linearity for combined_init for each numerical attr
        self.out_num_w1 = torch.nn.Parameter(torch.zeros(self._n_train_num_attrs, self._embed_size, self._embed_size))
        self.out_num_bias1 = torch.nn.Parameter(torch.zeros(self._n_train_num_attrs, self._embed_size))


        # Mask for _num_forward to restrict which dimensions are active for each attribute.
        # Hadamard/elementwise multiply this mask.
        self.out_num_masks = torch.zeros(self._n_train_num_attrs,
                self._max_num_dim, dtype=torch.float32)
        # Mask to select out the relevant 1-d value for an attribute from
        # its attr group.
        self._num_attr_group_mask = torch.zeros(self._n_train_num_attrs,
                self._max_num_dim, dtype=torch.float32)
        for idx, attr in enumerate(self._dataset._train_num_attrs):
            dim = len(self._dataset._train_num_attrs_group[attr])
            attr_idx = self._dataset._train_num_attrs_group[attr].index(attr)
            self.out_num_masks[idx,:dim] = 1.
            self._num_attr_group_mask[idx, attr_idx] = 1.

        # logits fed into softmax used in weighted sum to combine
        # dot products of in_W and out_W per attribute.
        # Equivalent to choosing which input vectors to "focus" on.
        # Each row corresponds to the logits per each attr/column we want
        # to predict for and there are init_attr weights since we have
        # init attrs to combine.
        self.attr_W = torch.nn.Parameter(torch.zeros(self._n_train_attrs,
            self._n_init_cat_attrs + self._n_num_attr_groups))

<<<<<<< HEAD
# <<<<<<< HEAD
# =======
=======
>>>>>>> 24e881a9
        # Weights for 1) embedding score and 2) co-occurrence probabilities
        # for categorical domain values.
        self.cat_feat_W = torch.nn.Parameter(torch.zeros(self._n_train_attrs,
            1 + self._n_init_attrs, 1))

<<<<<<< HEAD
# >>>>>>> hcq-embedding-3
=======
>>>>>>> 24e881a9
        # Initialize all but the first 0th vector embedding (reserved).
        torch.nn.init.xavier_uniform_(self.in_W[1:])
        torch.nn.init.xavier_uniform_(self.out_W[1:])
        torch.nn.init.xavier_uniform_(self.out_B[1:])

        if self._n_init_num_attrs > 0:
            torch.nn.init.xavier_uniform_(self.in_num_zero_vecs)
            torch.nn.init.xavier_uniform_(self.in_num_bases)
            torch.nn.init.xavier_uniform_(self.in_num_w1)
            torch.nn.init.xavier_uniform_(self.in_num_bias1)

        if self._n_train_num_attrs > 0:
            torch.nn.init.xavier_uniform_(self.out_num_bases)
            torch.nn.init.xavier_uniform_(self.out_num_w1)
            torch.nn.init.xavier_uniform_(self.out_num_bias1)

        torch.nn.init.xavier_uniform_(self.attr_W)
<<<<<<< HEAD
# <<<<<<< HEAD
# =======
        torch.nn.init.xavier_uniform_(self.cat_feat_W)
# >>>>>>> hcq-embedding-3
=======
        torch.nn.init.xavier_uniform_(self.cat_feat_W)
>>>>>>> 24e881a9

        self._cat_loss = CrossEntropyLoss()
        # TODO: we use MSE loss for all numerical attributes for now.
        # Allow user to pass in their desired loss.
        self._num_loss = MSELoss(reduction='mean')
        self._optimizer = Adam(self.parameters(), lr=learning_rate, weight_decay=self.WEIGHT_DECAY)

        # Validation stuff
        self._do_validation = False
        if validate_fpath is not None \
            and validate_tid_col is not None \
            and validate_attr_col is not None \
            and validate_val_col is not None:
            self._validate_df = pd.read_csv(validate_fpath, dtype=str)
            self._validate_df.rename({validate_tid_col: '_tid_',
                validate_attr_col: '_attribute_',
                validate_val_col: '_value_',
                }, axis=1, inplace=True)
            self._validate_df['_tid_'] = self._validate_df['_tid_'].astype(int)
            self._validate_df['_value_'] = self._validate_df['_value_'].str.strip().str.lower()
            # Merge left so we can still get # of repairs for cells without
            # ground truth.
            self._validate_df = self.domain_df.merge(self._validate_df, how='left',
                    left_on=['_tid_', 'attribute'], right_on=['_tid_', '_attribute_'])
            self._validate_df['_value_'].fillna(NULL_REPR, inplace=True)
            # | separated correct values
            self._validate_df['_value_'] = self._validate_df['_value_'].str.split('\|')

            fil_notnull = self._validate_df['_value_'].apply(lambda arr: arr != [NULL_REPR])

            # Raise error if validation set has non-numerical values for numerical attrs
            if self._numerical_attrs is not None:
                fil_attr = self._validate_df['attribute'].isin(self._numerical_attrs)
                fil_notnumeric = self._validate_df['_value_'].apply(lambda arr: arr[0]).str.contains(NONNUMERICS)
                bad_numerics = fil_attr & fil_notnull & fil_notnumeric
                if bad_numerics.sum():
                    logging.error('%s: validation dataframe contains %d non-numerical values in numerical attrs %s',
                        type(self).__name__,
                        bad_numerics.sum(),
                        self._numerical_attrs)
                    raise Exception()

            # Log how many cells are actually repairable based on domain generated.
            # Cells without ground truth are "not repairable".
            fil_repairable = self._validate_df[fil_notnull].apply(lambda row: any(v in row['domain'] for v in row['_value_']), axis=1)
            logging.debug("%s: max repairs possible (# cells ground truth in domain): (DK) %d, (all): %d",
                        type(self).__name__,
                        (fil_repairable & ~self._validate_df['is_clean']).sum(),
                        fil_repairable.sum())

            self._validate_df = self._validate_df[['_vid_', 'attribute', 'init_value', '_value_', 'is_clean']]
            self._validate_epoch = validate_epoch or 1
            self._do_validation = True

    def _get_combined_init_vec(self, init_cat_idxs, init_numvals, init_nummasks, attr_idxs):
        """
        Constructs the "context vector" by combining the init embedding vectors.

        init_cat_idxs: (batch, n_init_cat_attrs)
        init_numvals: (batch, n_init_num_attrs)
        init_nummasks: (batch, n_init_num_attrs)
        attr_idxs: (batch, 1)

        out: (batch, embed_size, 1)
        """
        init_cat_vecs = torch.zeros(init_cat_idxs.shape[0], 0, self._embed_size)
        if self._n_init_cat_attrs:
            # (batch, n_init_cat_attrs, embed size)
            init_cat_vecs = self.in_W.index_select(0, init_cat_idxs.view(-1)).view(*init_cat_idxs.shape, self._embed_size)

        init_num_vecs = torch.zeros(init_numvals.shape[0], 0, self._embed_size)
        if self._n_init_num_attrs:
            # (batch, n_init_num_attrs, 1)
            init_numvals = init_numvals.unsqueeze(-1)
            # self.in_num_bases is shape (n_init_num_attrs, embed_size)
            # (batch, n_init_num_attrs, embed_size)
            in_num_bases = self.in_num_bases.expand(init_numvals.shape[0], -1, -1)
            # (batch, n_init_num_attrs, embed_size)
            init_num_vecs = in_num_bases.mul(init_numvals)


            # self.num_attr_groups_mask is shape (n_num_attr_groups, n_init_num_attrs)
            # (batch, n_num_attr_groups, n_init_num_attrs)
            groups_mask = self.num_attr_groups_mask.expand(init_numvals.shape[0],
                    -1, -1)

            # (batch, n_num_attr_groups, n_init_num_attrs, embed_size)
            init_num_vecs = groups_mask.unsqueeze(-1) \
                    * init_num_vecs.unsqueeze(1).expand(-1, self._n_num_attr_groups, -1, -1)
            # (batch, n_num_attr_groups, embed_size)
            init_num_vecs = init_num_vecs.sum(dim=2) + self.in_num_zero_vecs.unsqueeze(0)


            #### Add non-linearity to numerical attributes
            # (batch, n_num_attr_groups, embed_size)
            ReLU(inplace=True)(init_num_vecs)
            # (batch, n_num_attr_groups, embed_size, embed_size)
            in_num_w1 = self.in_num_w1.expand(init_numvals.shape[0], -1, -1, -1)
            # (batch, n_num_attr_groups, embed_size)
            init_num_vecs = init_num_vecs.unsqueeze(-2).matmul(in_num_w1).squeeze(-2) \
                    + self.in_num_bias1.unsqueeze(0)


            # (batch, n_num_attr_groups, 1)
            # If any of the init values are NULL in a group, zero it out.
            # We do this by multiplying through the groups mask with each
            # individual numeric attribute's mask and comparing
            # how many numerical attributes got dropped per group.
            init_group_nummasks = (groups_mask.sum(dim=-1, keepdim=True) \
                    == (groups_mask * init_nummasks.unsqueeze(1)).sum(dim=-1, keepdim=True)).type(torch.FloatTensor)

            # (batch, n_num_attr_groups, embed_size)
            init_num_vecs.mul_(init_group_nummasks)

        # (batch, n_init_cat_attrs + n_num_attr_groups, embed size)
        init_vecs = torch.cat([init_cat_vecs, init_num_vecs], dim=1)
        # Scale vectors to unit norm ALONG the embedding dimension.
        # (batch, n_init_cat_attrs + n_num_attr_groups, embed size)
        init_vecs = F.normalize(init_vecs, p=2, dim=2)

        # (batch, 1, n_init_cat_attrs + n_num_attr_groups)
        attr_logits = self.attr_W.index_select(0, attr_idxs.view(-1)).unsqueeze(1)
        # (batch, 1, n_init_cat_attrs + n_num_attr_groups)
        attr_weights = Softmax(dim=2)(attr_logits)

        # Apply dropout to individual attributes of context
        if self.dropout_pct > 0 and not self.inference_mode:
            dropout_mask = (torch.rand_like(attr_weights) > self.dropout_pct).type(torch.FloatTensor)
            attr_weights = attr_weights.mul(dropout_mask / (1. - self.dropout_pct))

        # (batch, 1, embed size)
        combined_init = attr_weights.matmul(init_vecs)
        # (batch, embed size, 1)
        combined_init = combined_init.view(combined_init.shape[0], combined_init.shape[2], 1)

        # (batch, embed size, 1)
        return combined_init

    def _cat_forward(self, combined_init, domain_idxs, domain_masks):
        """
        combined_init: (batch, embed size, 1)
<<<<<<< HEAD
# <<<<<<< HEAD
#         domain_idxs: (batch, max domain)
#         domain_masks: (batch, max domain)
# =======
        cat_attr_idxs: (batch, 1)
        domain_idxs: (batch, max domain)
        domain_masks: (batch, max domain)
        domain_cooccur: (batch, max domain, # of init attrs)
# >>>>>>> hcq-embedding-3

=======
        cat_attr_idxs: (batch, 1)
        domain_idxs: (batch, max domain)
        domain_masks: (batch, max domain)
>>>>>>> 24e881a9
        Returns logits: (batch, max domain)
        """
        # (batch, max domain, embed size)
        domain_vecs = self.out_W.index_select(0, domain_idxs.view(-1)).view(*domain_idxs.shape, self._embed_size)
<<<<<<< HEAD
# <<<<<<< HEAD
# 
#         # (batch, max domain, 1)
#         logits = domain_vecs.matmul(combined_init)
# 
#         # (batch, max domain, 1)
#         domain_biases = self.out_B.index_select(0, domain_idxs.view(-1)).view(*domain_idxs.shape, 1)
# 
#         # (batch, max domain, 1)
#         logits.add_(domain_biases)
#         # (batch, max domain)
#         logits = logits.squeeze(-1)
# =======
=======
>>>>>>> 24e881a9
        # (batch, max domain, 1)
        embed_prods = domain_vecs.matmul(combined_init)
        # (batch, max domain, 1)
        domain_biases = self.out_B.index_select(0, domain_idxs.view(-1)).view(*domain_idxs.shape, 1)
        # (batch, max domain, 1)
        embed_prods.add_(domain_biases)

        logits = embed_prods.squeeze(-1)

        # # (batch, max domain, 1 + # of init attrs)
        # domain_feats = torch.cat([embed_prods, domain_cooccur], dim=-1)

        # # (batch, 1 + # of init attrs, 1)
        # cat_feat_W = self.cat_feat_W.index_select(0, cat_attr_idxs.view(-1)).view(domain_feats.shape[0],
        #         *self.cat_feat_W.shape[1:])
        # # (batch, max domain)
        # logits = domain_feats.matmul(cat_feat_W).squeeze(-1)
<<<<<<< HEAD
# >>>>>>> hcq-embedding-3
=======
>>>>>>> 24e881a9

        # Add mask to void out-of-domain indexes
        # (batch, max domain)
        logits.add_(domain_masks)

        return logits

    def _num_forward(self, combined_init, num_attr_idxs):
        """
        batch is actually "# of num cells".

        combined_init: (batch, embed size, 1)
        num_attr_idxs: (batch, 1)

        Returns pred_numvals: (batch, max_num_dim)
        """
        # (batch, embed size, max num dim)
        out_num_bases = self.out_num_bases.index_select(0, num_attr_idxs.view(-1))
        # (batch, max num dim)
        out_num_masks = self.out_num_masks.index_select(0, num_attr_idxs.view(-1))

        """
        Use pseudo-inverse for regression
        """
        # (batch, embed size, max num dim)
        normed_out_num_bases = F.normalize(out_num_bases, p=2, dim=1)

        # mask out useless vectors
        # (batch, embed size, max num dim)
        normed_out_num_bases.mul_(out_num_masks.unsqueeze(1))

        # (batch, embed size, embed size)
        out_num_w1 = self.out_num_w1.index_select(0, num_attr_idxs.view(-1))
        # (batch, 1, embed size)
        out_num_bias1 = self.out_num_bias1.index_select(0, num_attr_idxs.view(-1)).unsqueeze(1)


        # Apply non-linearity
        ReLU(inplace=True)(combined_init)
        # (batch, 1, embed size)
        combined_init2 = combined_init.view(-1, 1, self._embed_size).matmul(out_num_w1) + out_num_bias1
        # (batch, embed size, 1)
        combined_init2 = combined_init2.view(-1, self._embed_size, 1)

        ### Project non-linear context onto basis vectors.
        # (batch, max num dim)
        pred_numvals = (combined_init2 * normed_out_num_bases).sum(dim=1)
        pred_numvals.mul_(out_num_masks)

        return pred_numvals

    def set_mode(self, inference_mode):
        self.inference_mode = inference_mode
        self._dataset.set_mode(inference_mode)

    def forward(self, is_categorical, attr_idxs,
                init_cat_idxs, init_numvals, init_nummasks,
                domain_idxs, domain_masks):
        """
        Performs one forward pass.
<<<<<<< HEAD
# <<<<<<< HEAD
# 
#         is_categorical: (batch, 1)
#         attr_idxs: (batch, 1)
# =======
# >>>>>>> hcq-embedding-3
=======
>>>>>>> 24e881a9
        """
        # (batch, embed size, 1)
        combined_init = self._get_combined_init_vec(init_cat_idxs, init_numvals,
                init_nummasks, attr_idxs)

        # (# of cat VIDs), (# of num VIDs)
        cat_mask, num_mask = self._cat_num_masks(is_categorical)

        cat_logits = torch.empty(0, self.max_cat_domain)
        if len(cat_mask):
            cat_combined_init, domain_idxs, domain_masks = \
                    combined_init[cat_mask], \
                    domain_idxs[cat_mask], \
                    domain_masks[cat_mask]
            # (# of cat VIDs, max_cat_domain)
<<<<<<< HEAD
# <<<<<<< HEAD
#             cat_logits = self._cat_forward(cat_combined_init, domain_idxs, domain_masks)
# =======
            cat_logits = self._cat_forward(cat_combined_init, domain_idxs,
                    domain_masks)
# >>>>>>> hcq-embedding-3
=======
            cat_logits = self._cat_forward(cat_combined_init, domain_idxs,
                    domain_masks)
>>>>>>> 24e881a9

        pred_numvals = torch.empty(0, self._max_num_dim)
        if len(num_mask):
            num_combined_init, num_attr_idxs = combined_init[num_mask], \
                    self._num_attr_idxs(is_categorical, attr_idxs)
            # (# of num VIDs, max_num_dim)
            pred_numvals = self._num_forward(num_combined_init, num_attr_idxs)

        return cat_logits, pred_numvals

    def _cat_num_masks(self, is_categorical):
        """
        is_categorical: (batch, 1)
        """
        # TODO: is_catrgorical is already ByteTensor: use  torch.mask_tensor
        cat_mask, num_mask = is_categorical.view(-1).nonzero().view(-1),\
            (is_categorical.view(-1) == 0).nonzero().view(-1)
        return cat_mask, num_mask

    def _num_attr_idxs(self, is_categorical, attr_idxs):
        """
        Returns the 0-indexed numerical attribute indexes from a batch of
        attribute indexes.

        is_categorical: (batch, 1)
        attr_idxs: (batch, 1)

        Returns tensor of shape (# of numerical examples, 1)
        """
        _, num_mask = self._cat_num_masks(is_categorical)
        # shift attribute indexes back to 0
        num_attr_idxs = attr_idxs[num_mask] - self._n_train_cat_attrs

        # (# of numerical examples, 1)
        return num_attr_idxs

    def train(self, num_epochs=10, batch_size=32, weight_entropy_lambda=0.,
            shuffle=True, train_only_clean=False):
        """
        :param num_epochs: (int) number of epochs to train for
        :param batch_size: (int) size of batches
        :param weight_entropy_lambda: (float) penalization strength for
            weights assigned to other attributes for a given attribute.
            A higher penalization strength means the model will depend
            on more attributes instead of putting all weight on a few
            attributes. Recommended values between 0 to 0.5.
        :param shuffle: (bool) shuffle the dataset while training
        :param train_only_clean: (bool) train only on clean cells not marked by
            error detection. Recommend False if error detector is very liberal.
        """

        # Returns VIDs to train on.
        sampler = VidSampler(self.domain_df, self.ds.get_raw_data(),
<<<<<<< HEAD
# <<<<<<< HEAD
#                 self._numerical_attr_groups,
# =======
                self._numerical_attrs, self._numerical_attr_groups,
# >>>>>>> hcq-embedding-3
=======
                self._numerical_attrs, self._numerical_attr_groups,
>>>>>>> 24e881a9
                shuffle=shuffle, train_only_clean=train_only_clean)

        logging.debug("%s: training (lambda = %f) on %d cells (%d cells in total) in:\n1) %d categorical columns: %s\n2) %d numerical columns: %s",
                      type(self).__name__,
                      weight_entropy_lambda,
                      len(sampler),
                      self.domain_df.shape[0],
                      self._n_train_cat_attrs,
                      self._train_cat_attrs,
                      self._n_train_num_attrs,
                      self._train_num_attrs)

        num_batches = len(DataLoader(self._dataset, batch_size=batch_size, sampler=sampler))
        num_steps = num_epochs * num_batches
        # scheduler = CosineAnnealingLR(self._optimizer, num_steps)
        # logging.debug('%s: using cosine LR scheduler with %d steps', type(self).__name__, num_steps)

        batch_losses = []
        # Main training loop.
        for epoch_idx in range(1, num_epochs+1):
            logging.debug('%s: epoch %d of %d', type(self).__name__, epoch_idx, num_epochs)
            batch_cnt = 0
            scheduler = CosineAnnealingLR(self._optimizer, num_batches)
            logging.debug('%s: using cosine LR scheduler with %d steps', type(self).__name__, num_batches)

            for vids, is_categorical, attr_idxs, \
                init_cat_idxs, init_numvals, init_nummasks, \
                domain_idxs, domain_masks, \
                target_numvals, cat_targets \
                in tqdm(DataLoader(self._dataset, batch_size=batch_size, sampler=sampler)):

                cat_preds, numval_preds = self.forward(is_categorical, attr_idxs,
                        init_cat_idxs, init_numvals, init_nummasks,
                        domain_idxs, domain_masks)

                # Select out the appropriate targets
                cat_mask, num_mask = self._cat_num_masks(is_categorical)
                cat_targets = cat_targets.view(-1)[cat_mask]
                target_numvals = target_numvals[num_mask]

                assert cat_preds.shape[0] == cat_targets.shape[0]
                assert numval_preds.shape == target_numvals.shape

                batch_loss = 0.
                if cat_targets.shape[0] > 0:
                    batch_loss += self._cat_loss(cat_preds, cat_targets)
                if target_numvals.shape[0] > 0:
                    # Note both numval_preds and target_numvals have 0-ed out
                    # values if the sample's dimension is < max dim.
                    # TODO: downweight samples that are part of a group of n attributes
                    # by 1/n.
                    batch_loss += self._num_loss(numval_preds, target_numvals)

                # Add the negative entropy of the attr_W to the cost: that is
                # we maximize entropy of the logits of attr_W to encourage
                # non-sparsity of logits.
                if weight_entropy_lambda != 0.:
                    attr_weights = Softmax(dim=1)(self.attr_W).view(-1)
                    neg_attr_W_entropy = attr_weights.dot(attr_weights.log()) / self.attr_W.shape[0]
                    batch_loss.add_(weight_entropy_lambda * neg_attr_W_entropy)

                batch_losses.append(float(batch_loss))
                self.zero_grad()
                batch_loss.backward()

                # Do not update weights for 0th reserved vectors.
                if self.in_W._grad is not None:
                    self.in_W._grad[0].zero_()
                if self.out_W._grad is not None:
                    self.out_W._grad[0].zero_()
                if self.out_B._grad is not None:
                    self.out_B._grad[0].zero_()

                self._optimizer.step()
                scheduler.step()
                batch_cnt += 1

            logging.debug('%s: average batch loss: %f',
                    type(self).__name__,
                    sum(batch_losses[-1 * batch_cnt:]) / batch_cnt)

            if self._do_validation and epoch_idx % self._validate_epoch == 0:
                res = self.validate()

        return batch_losses

    def get_features(self, vids):
        """
        Returns three tensors:
            cat_probas: (# of vids, max domain)
            num_predvals: (# of vids, 1)
            is_categorical: (# of vids, 1)
        """
        # No gradients required.
        with torch.no_grad():
            ret_cat_probas = torch.zeros(len(vids), self.max_cat_domain)
            ret_num_predvals = torch.zeros(len(vids), 1)
            ret_is_categorical = torch.zeros(len(vids), 1, dtype=torch.uint8)

            batch_sz = int(1e5 / self._embed_size)
            num_batches = math.ceil(len(vids) / batch_sz)
            logging.debug('%s: getting features in batches (# batches = %d, size = %d) ...',
                    type(self).__name__, num_batches, batch_sz)

            mask_offset = 0

            self.set_mode(inference_mode=True)
            for vids, is_categorical, attr_idxs, \
                init_cat_idxs, init_numvals, init_nummasks, \
                domain_idxs, domain_masks, \
                target_numvals, cat_targets in tqdm(DataLoader(self._dataset, batch_size=batch_sz, sampler=IterSampler(vids))):

                # (# of cats, max cat domain), (# of num, max_num_dim)
                cat_logits, num_predvals = self.forward(is_categorical,
                        attr_idxs,
                        init_cat_idxs,
                        init_numvals,
                        init_nummasks,
                        domain_idxs,
                        domain_masks)

                if cat_logits.nelement():
                    cat_probas = Softmax(dim=1)(cat_logits)
                else:
                    cat_probas = cat_logits

                # (# of cats), (# of num)
                cat_masks, num_masks = self._cat_num_masks(is_categorical)
                cat_masks.add_(mask_offset)
                num_masks.add_(mask_offset)
                mask_offset += is_categorical.shape[0]
                # (# of num VIDs, 1)
                num_attr_idxs = self._num_attr_idxs(is_categorical, attr_idxs)
                num_attr_group_mask = self._num_attr_group_mask.index_select(0, num_attr_idxs.view(-1))
                # (# of num VIDS, 1)
                num_predvals_masked = (num_attr_group_mask * num_predvals).sum(dim=1, keepdim=True)

                # write values to return tensor
                ret_cat_probas.scatter_(0, cat_masks.unsqueeze(-1).expand(-1, self.max_cat_domain), cat_probas.data)
                ret_num_predvals.scatter_(0, num_masks.unsqueeze(-1), num_predvals_masked.data)
                ret_is_categorical[cat_masks] = 1

                del cat_probas, num_predvals_masked

            self.set_mode(inference_mode=False)

            return ret_cat_probas.detach(), ret_num_predvals.detach(), ret_is_categorical.detach()


    def _model_fpaths(self, prefix):
        return '%s_sdict.pkl' % prefix, '%s_ds_state.pkl' % prefix

    def dump_model(self, prefix):
        """
        Dump this model's parameters and other metadata (e.g. attr-val to
        corresponding index in embedding matrix) with the given
        :param:`prefix`.

        When loading the model one must use the same domain DF.
        """
        sdict_fpath, ds_fpath = self._model_fpaths(prefix)
        logging.debug('%s: saving model to %s and %s',
                      type(self).__name__, sdict_fpath, ds_fpath)

        torch.save(self.state_dict(), sdict_fpath)
        with open(ds_fpath, 'wb') as f:
            pickle.dump(self._dataset.get_state(), f)

    def load_model(self, prefix):
        """
        Tries to load the parameters and state from the given dump prefix.
        Note this EmbeddingModel must be initialized with the same domain DF
        (otherwise it does not make sense to load the same parameters).

        Returns whether the model could be loaded.
        """
        sdict_fpath, ds_fpath = self._model_fpaths(prefix)

        if not os.path.exists(sdict_fpath) or not os.path.exists(ds_fpath):
            logging.warning('%s: cannot load model from prefix %s',
                    type(self).__name__,
                    prefix)
            return False

        logging.debug('%s: loading saved model from %s and %s',
                      type(self).__name__, sdict_fpath, ds_fpath)

        # strict=False to allows backwards compat
        self.load_state_dict(torch.load(sdict_fpath), strict=False)
        with open(ds_fpath, 'rb') as f:
            self._dataset.load_state(pickle.load(f))
        return True

    def dump_predictions(self, prefix, include_all=False):
        """
        Dump inference results to ":param:`prefix`_predictions.pkl" (if not None).
        Returns the dataframe of results.

        include_all = True will include all domain values and their prediction
        probabilities for categorical attributes.
        """
        preds = self.predict_pp_batch()

        logging.debug('%s: constructing and dumping predictions...',
                      type(self).__name__)
        results = []
        for ((vid, is_cat, pred), row) in zip(preds, self.domain_recs):
            assert vid == row['_vid_']
            if is_cat:
                # Include every domain value and their predicted probabilities
                if include_all:
                    for val, proba in pred:
                        results.append({'tid': row['_tid_'],
                            'vid': vid,
                            'attribute': row['attribute'],
                            'inferred_val': val,
                            'proba': proba})
                else:
                    max_val, max_proba = max(pred, key=lambda t: t[1])
                    results.append({'tid': row['_tid_'],
                        'vid': vid,
                        'attribute': row['attribute'],
                        'inferred_val': max_val,
                        'proba': max_proba})
            else:
                results.append({'tid': row['_tid_'],
                    'vid': vid,
                    'attribute': row['attribute'],
                    'inferred_val': pred,
                    'proba': -1})

        results = pd.DataFrame(results)

        if prefix is not None:
            fpath = '{}_predictions.pkl'.format(prefix)
            logging.debug('%s: dumping predictions to %s', type(self).__name__, fpath)
            results.to_pickle(fpath)
        return results

    def validate(self):
        logging.debug('%s: running validation set...', type(self).__name__)

        # Construct DataFrame with inferred values
        validation_preds = list(self.predict_pp_batch(self._validate_df))
        df_pred = []
        for vid, is_cat, preds in tqdm(validation_preds):
            if is_cat:
                inf_val, inf_prob = max(preds, key=lambda t: t[1])
            else:
                # preds is just a float
                inf_val, inf_prob = preds, -1

            df_pred.append({'_vid_': vid,
                'is_cat': is_cat,
                'inferred_val': inf_val,
                'proba': inf_prob})
        df_pred = pd.DataFrame(df_pred)
        df_res = self._validate_df.merge(df_pred, on=['_vid_'])


        # General filters and metrics
        fil_dk = ~df_res['is_clean']
        fil_cat = df_res['is_cat']
        fil_grdth = df_res['_value_'].apply(lambda arr: arr != [NULL_REPR])

        if (~fil_grdth).sum():
            logging.debug('%s: there are %d cells with no validation ground truth',
                    type(self).__name__,
                    (~fil_grdth).sum())

        n_cat = fil_cat.sum()
        n_num = (~fil_cat).sum()

        n_cat_dk = (fil_dk & fil_cat).sum()
        n_num_dk = (fil_dk & ~fil_cat).sum()

        # Categorical filters and metrics
        fil_err = df_res.apply(lambda row: row['init_value'] not in row['_value_'],
                axis=1) & fil_cat & fil_grdth
        fil_noterr = ~fil_err & fil_cat & fil_grdth
        fil_cor = df_res.apply(lambda row: row['inferred_val'] in row['_value_'],
                axis=1) & fil_cat & fil_grdth
        fil_repair = (df_res['init_value'] != df_res['inferred_val']) & fil_cat

        total_err = fil_err.sum()
        detected_err = (fil_dk & fil_err).sum()

        n_repair = fil_repair.sum()
        n_repair_dk = (fil_dk & fil_repair).sum()
        n_cor_repair = (fil_cor & fil_repair).sum()
        n_cor_repair_dk = (fil_dk & fil_cor & fil_repair).sum()

        if total_err == 0:
            logging.warning('%s: total errors in validation set is 0', type(self).__name__)
        if detected_err == 0:
            logging.warning('%s: total detected errors in validation set is 0', type(self).__name__)

        # In-sample accuracy (predict init value that is already correcT)
        sample_acc = (fil_noterr & fil_cor).sum() / (fil_noterr).sum()

        precision = n_cor_repair / max(n_repair, 1)
        recall = n_cor_repair / max(total_err, 1)

        precision_dk = n_cor_repair_dk / max(n_repair_dk, 1)
        repair_recall = n_cor_repair_dk / max(detected_err, 1)


        def calc_rmse(df_filter):
            if df_filter.sum() == 0:
                return 0
<<<<<<< HEAD
# <<<<<<< HEAD
#             X_cor = df_res.loc[df_filter, '_value_'].apply(lambda arr: arr[0]).values.astype(np.float)
# =======
            X_cor = df_res.loc[df_filter, '_value_'].apply(lambda arr: arr[0] if arr[0] != '_nan_' else 0.).values.astype(np.float)
# >>>>>>> hcq-embedding-3
=======
            X_cor = df_res.loc[df_filter, '_value_'].apply(lambda arr: arr[0] if arr[0] != '_nan_' else 0.).values.astype(np.float)
>>>>>>> 24e881a9
            X_inferred = df_res.loc[df_filter, 'inferred_val'].values.astype(np.float)
            assert X_cor.shape == X_inferred.shape
            return np.sqrt(np.mean((X_cor - X_inferred) ** 2))

        # Numerical metrics (RMSE)
        rmse = 0
        rmse_dk = 0
        rmse_by_attr = {}
        rmse_dk_by_attr = {}
        if n_num:
            rmse = calc_rmse(~fil_cat)
            rmse_dk = calc_rmse(~fil_cat & fil_dk)
            for attr in self._numerical_attrs:
                fil_attr = df_res['attribute'] == attr
                rmse_by_attr[attr] = calc_rmse(fil_attr)
                rmse_dk_by_attr[attr] = calc_rmse(fil_attr & fil_dk)

        # Compile results
        val_res = {'n_cat': n_cat,
            'n_num': n_num,
            'n_cat_dk': n_cat_dk,
            'n_num_dk': n_num_dk,
            'total_err': total_err,
            'detected_err': detected_err,
            'n_repair': n_repair,
            'n_repair_dk': n_repair_dk,
            'sample_acc': sample_acc,
            'precision': precision,
            'recall': recall,
            'precision_dk': precision_dk,
            'repair_recall': repair_recall,
            'rmse': rmse,
            'rmse_dk': rmse_dk,
            'rmse_by_attr': rmse_by_attr,
            'rmse_dk_by_attr': rmse_dk_by_attr,
            }

        logging.debug("%s: # categoricals: (all) %d, (DK) %d",
                type(self).__name__, val_res['n_cat'], val_res['n_cat_dk'])
        logging.debug("%s: # numericals: (all) %d, (DK) %d",
                type(self).__name__, val_res['n_num'], val_res['n_num_dk'])

        logging.debug("%s: # of errors: %d, # of detected errors: %d",
                type(self).__name__, val_res['total_err'], val_res['detected_err'])

        logging.debug("%s: In-sample accuracy: %.3f",
                type(self).__name__, val_res['sample_acc'])

        logging.debug("%s: # repairs: (all) %d, (DK) %d",
                type(self).__name__, val_res['n_repair'], val_res['n_repair_dk'])

        logging.debug("%s: (Infer on all) Precision: %.3f, Recall: %.3f",
                type(self).__name__, val_res['precision'], val_res['recall'])
        logging.debug("%s: (Infer on DK) Precision: %.3f, Repair Recall: %.3f",
                type(self).__name__, val_res['precision_dk'], val_res['repair_recall'])

        if val_res['n_num']:
            logging.debug("%s: RMSE: (all) %f, (DK) %f", type(self).__name__,
                    val_res['rmse'], val_res['rmse_dk'])
            logging.debug("%s: RMSE per attr:", type(self).__name__)
            for attr in self._numerical_attrs:
                logging.debug("\t'%s': (all) %f, (DK) %f", attr,
                        val_res['rmse_by_attr'].get(attr, np.nan),
                        val_res['rmse_dk_by_attr'].get(attr, np.nan))

        return val_res

    def predict_pp_batch(self, df=None):
        """
        Performs batch prediction.

        df must have column '_vid_'.
        One should only pass in VIDs that have been trained on (see
        :param:`train_attrs`).

        Returns (vid, is_categorical, list[(value, proba)] OR real value (np.array))
            where if is_categorical = True then list[(value, proba)]  is returned.
        """
        if df is None:
            df = self.domain_df

        train_idx_to_attr = {idx: attr for attr, idx in self._dataset._train_attr_idxs.items()}
        n_cats, n_nums = 0, 0

        # Limit max batch size to prevent memory explosion.
        batch_sz = int(1e5 / self._embed_size)
        num_batches = math.ceil(df.shape[0] / batch_sz)
        logging.debug('%s: starting batched (# batches = %d, size = %d) prediction...',
                type(self).__name__, num_batches, batch_sz)
        self.set_mode(inference_mode=True)

        # No gradients required.
        with torch.no_grad():
            for vids, is_categorical, attr_idxs, \
                init_cat_idxs, init_numvals, init_nummasks, \
                domain_idxs, domain_masks, \
                target_numvals, cat_targets in tqdm(DataLoader(self._dataset, batch_size=batch_sz, sampler=IterSampler(df['_vid_'].values))):
                pred_cats, pred_nums = self.forward(is_categorical,
                        attr_idxs,
                        init_cat_idxs,
                        init_numvals,
                        init_nummasks,
                        domain_idxs,
                        domain_masks)

                pred_cat_idx = 0
                pred_num_idx = 0

                for idx, is_cat in enumerate(is_categorical.view(-1)):
                    vid = int(vids[idx, 0])
                    if is_cat:
                        logits = pred_cats[pred_cat_idx]
                        pred_cat_idx += 1
                        n_cats += 1
                        yield vid, bool(is_cat), zip(self._dataset.domain_values(vid), map(float, Softmax(dim=0)(logits)))
                        continue

                    # Real valued prediction

                    # Find the z-score and map it back to its actual value
                    attr = train_idx_to_attr[int(attr_idxs[idx,0])]
                    group_idx = self._dataset._train_num_attrs_group[attr].index(attr)
                    mean = self._dataset._num_attrs_mean[attr]
                    std = self._dataset._num_attrs_std[attr]
                    pred_num = float(pred_nums[pred_num_idx,group_idx]) * std + mean
                    pred_num_idx += 1
                    n_nums += 1
                    yield vid, False, pred_num

        self.set_mode(inference_mode=False)
        logging.debug('%s: done batch prediction on %d categorical and %d numerical VIDs.',
                type(self).__name__, n_cats, n_nums)<|MERGE_RESOLUTION|>--- conflicted
+++ resolved
@@ -109,15 +109,8 @@
         # Attributes to derive context from
         self._init_cat_attrs, self._init_num_attrs = self._split_cat_num_attrs(self._all_attrs)
         self._n_init_cat_attrs, self._n_init_num_attrs = len(self._init_cat_attrs), len(self._init_num_attrs)
-<<<<<<< HEAD
-# <<<<<<< HEAD
-# =======
         self._n_init_attrs = len(self._all_attrs)
-# >>>>>>> hcq-embedding-3
-=======
-        self._n_init_attrs = len(self._all_attrs)
-
->>>>>>> 24e881a9
+
         logging.debug('%s: init categorical attributes: %s',
                 type(self).__name__,
                 self._init_cat_attrs)
@@ -138,12 +131,6 @@
                 self._train_num_attrs)
 
         # Make copy of raw data
-<<<<<<< HEAD
-# <<<<<<< HEAD
-#         self._raw_data = self.ds.get_raw_data().copy()
-# =======
-=======
->>>>>>> 24e881a9
         # Quantized data is used for co-occurrence statistics in the last layer
         # for categorical targets.
         self._raw_data = self.ds.get_raw_data().copy()
@@ -153,10 +140,6 @@
         # Statistics for cooccurrences.
         _, self._single_stats, self._pair_stats = self.ds.get_statistics()
 
-<<<<<<< HEAD
-# >>>>>>> hcq-embedding-3
-=======
->>>>>>> 24e881a9
         # Keep track of mean + std to un-normalize during prediction
         self._num_attrs_mean = {}
         self._num_attrs_std = {}
@@ -170,27 +153,14 @@
                     - self._num_attrs_mean[num_attr]) \
                     / (self._num_attrs_std[num_attr] or 1.)).astype(str)
             self._raw_data[num_attr] = temp
-# <<<<<<< HEAD
-# 
-#         # Indexes assigned to attributes: first categorical then numerical.
-# =======
+
         # This MUST go after the mean-0 variance 1 normalization above since
         # this is looked up subsequently during training.
         self._raw_data_dict = self._raw_data.set_index('_tid_').to_dict('index')
 
-<<<<<<< HEAD
         # Indexes assigned to attributes: FIRST categorical THEN numerical.
         # (this order is important since we shift the numerical idxs).
-# >>>>>>> hcq-embedding-3
-=======
-        # This MUST go after the mean-0 variance 1 normalization above since
-        # this is looked up subsequently during training.
-        self._raw_data_dict = self._raw_data.set_index('_tid_').to_dict('index')
-
-        # Indexes assigned to attributes: FIRST categorical THEN numerical.
-        # (this order is important since we shift the numerical idxs).
-
->>>>>>> 24e881a9
+
         self._init_attr_idxs = {attr: idx for idx, attr in enumerate(self._init_cat_attrs + self._init_num_attrs)}
         self._train_attr_idxs = {attr: idx for idx, attr in enumerate(self._train_cat_attrs + self._train_num_attrs)}
 
@@ -201,20 +171,11 @@
         # Assign index for every unique value-attr (train/possible values, target)
         self._train_val_idxs = {attr: {} for attr in self._train_cat_attrs}
 
-<<<<<<< HEAD
-# <<<<<<< HEAD
-# =======
-=======
->>>>>>> 24e881a9
         # Initial categorical values we've seen during training. Otherwise
         # we need to zero out the associated embedding since un-seen initial
         # values will have garbage embeddings.
         self._seen_init_cat_vals = {attr: set() for attr in self._init_cat_attrs}
 
-<<<<<<< HEAD
-# >>>>>>> hcq-embedding-3
-=======
->>>>>>> 24e881a9
         # Reserve the 0th index as placeholder for padding in domain_idx and
         # for NULL values.
         cur_init_idx = 1
@@ -270,14 +231,6 @@
         self.n_init_vals = cur_init_idx
         self.n_train_vals = cur_train_idx
 
-<<<<<<< HEAD
-# <<<<<<< HEAD
-#         self._raw_data_dict = self._raw_data.set_index('_tid_').to_dict('index')
-# 
-# =======
-# >>>>>>> hcq-embedding-3
-=======
->>>>>>> 24e881a9
         self._vid_to_idx = {vid: idx for idx, vid in enumerate(domain_df['_vid_'].values)}
         self._train_records = domain_df[['_vid_', '_tid_', 'attribute', 'init_value',
                                          'init_index',
@@ -302,16 +255,8 @@
                                               dtype=torch.float)
         self._dummy_domain_idxs = torch.zeros(self.max_cat_domain,
                                               dtype=torch.long)
-<<<<<<< HEAD
-# <<<<<<< HEAD
-# =======
         self._dummy_domain_cooccur = torch.zeros(self.max_cat_domain, self._n_init_attrs,
                                               dtype=torch.float)
-# >>>>>>> hcq-embedding-3
-=======
-        self._dummy_domain_cooccur = torch.zeros(self.max_cat_domain, self._n_init_attrs,
-                                              dtype=torch.float)
->>>>>>> 24e881a9
         self._dummy_target_numvals = torch.zeros(self._max_num_dim,
                                                  dtype=torch.float)
         self._dummy_cat_target = torch.LongTensor([-1])
@@ -374,11 +319,6 @@
 
         return self._domain_idxs[idx]
 
-<<<<<<< HEAD
-# <<<<<<< HEAD
-# =======
-=======
->>>>>>> 24e881a9
     def _get_domain_cooccur_probs(self, idx):
         """
         Returns co-occurrence probability for every domain value with every
@@ -406,10 +346,6 @@
 
         return cooccur_probs
 
-<<<<<<< HEAD
-# >>>>>>> hcq-embedding-3
-=======
->>>>>>> 24e881a9
     def _get_target_numvals(self, idx):
         if not self.memoize or idx not in self._target_numvals:
             cur = self._train_records[idx]
@@ -450,14 +386,6 @@
         if not self.memoize or idx not in self._init_cat_idxs:
             cur = self._train_records[idx]
 
-<<<<<<< HEAD
-# <<<<<<< HEAD
-#             init_cat_idxs = torch.LongTensor([self._init_val_idxs[attr][self._raw_data_dict[cur['_tid_']][attr]]
-#                 if attr != cur['attribute'] else 0
-#                 for attr in self._init_cat_attrs])
-# =======
-=======
->>>>>>> 24e881a9
             init_cat_idxs = []
             for attr in self._init_cat_attrs:
                 ctx_val = self._raw_data_dict[cur['_tid_']][attr]
@@ -473,11 +401,7 @@
                 self._seen_init_cat_vals[attr].add(ctx_val)
                 init_cat_idxs.append(self._init_val_idxs[attr][ctx_val])
             init_cat_idxs = torch.LongTensor(init_cat_idxs)
-<<<<<<< HEAD
-# >>>>>>> hcq-embedding-3
-=======
-
->>>>>>> 24e881a9
+
 
             if not self.memoize:
                 return init_cat_idxs
@@ -597,16 +521,8 @@
         # Categorical VID
         if cur['attribute'] in self._train_cat_attrs:
             domain_idxs, domain_mask, target = self._get_cat_domain_target(idx)
-<<<<<<< HEAD
-# <<<<<<< HEAD
-# =======
             # TODO(richardwu): decide if we care about co-occurrence probabilities or not.
             # domain_cooccur = self._get_domain_cooccur_probs(idx)
-# >>>>>>> hcq-embedding-3
-=======
-            # TODO(richardwu): decide if we care about co-occurrence probabilities or not.
-            # domain_cooccur = self._get_domain_cooccur_probs(idx)
->>>>>>> 24e881a9
             return vid, \
                 is_categorical, \
                 attr_idx, \
@@ -645,18 +561,9 @@
         return ['_vid_to_idx',
                 '_train_records',
                 '_raw_data_dict',
-<<<<<<< HEAD
-# <<<<<<< HEAD
-# =======
                 # '_qtized_raw_data_dict',
                 # '_single_stats',
                 # '_pair_stats',
-# >>>>>>> hcq-embedding-3
-=======
-                # '_qtized_raw_data_dict',
-                # '_single_stats',
-                # '_pair_stats',
->>>>>>> 24e881a9
                 'max_cat_domain',
                 '_max_num_dim',
                 '_init_val_idxs',
@@ -696,24 +603,11 @@
         return len(self.iter)
 
 class VidSampler(Sampler):
-<<<<<<< HEAD
-# <<<<<<< HEAD
-#     def __init__(self, domain_df, raw_df, numerical_attr_groups,
-#             shuffle=True, train_only_clean=False):
-#         # No NULL targets
-#         domain_df = domain_df[domain_df['weak_label'] != NULL_REPR]
-# =======
-=======
->>>>>>> 24e881a9
     def __init__(self, domain_df, raw_df, num_attrs, numerical_attr_groups,
             shuffle=True, train_only_clean=False):
         # No NULL categorical targets
         domain_df = domain_df[domain_df['attribute'].isin(num_attrs) | (domain_df['weak_label'] != NULL_REPR)]
-<<<<<<< HEAD
-# >>>>>>> hcq-embedding-3
-=======
-
->>>>>>> 24e881a9
+
 
         # No NULL values in each cell's numerical group (all must be non-null
         # since target_numvals requires all numerical values.
@@ -730,16 +624,8 @@
                 return all(raw_data_dict[tid][attr] != NULL_REPR
                         for attr in attr_to_group[cur_attr])
             fil_notnull = domain_df.apply(group_notnull, axis=1)
-<<<<<<< HEAD
-# <<<<<<< HEAD
-#             if sum(fil_notnull) < domain_df.shape[0]:
-# =======
+
             if domain_df.shape[0] and sum(fil_notnull) < domain_df.shape[0]:
-# >>>>>>> hcq-embedding-3
-=======
-
-            if domain_df.shape[0] and sum(fil_notnull) < domain_df.shape[0]:
->>>>>>> 24e881a9
                 logging.warning('dropping %d targets where target\'s numerical group contain NULLs',
                         domain_df.shape[0] - sum(fil_notnull))
                 domain_df = domain_df[fil_notnull]
@@ -828,16 +714,8 @@
         fil_numattr = self.domain_df['attribute'].isin(self._numerical_attrs)
 
         # Memoize max domain size for numerical attribue for padding later.
-<<<<<<< HEAD
-# <<<<<<< HEAD
-#         self.max_domain = self.domain_df['domain_size'].max()
-# =======
         self.max_domain = int(self.domain_df['domain_size'].max())
-# >>>>>>> hcq-embedding-3
-=======
-        self.max_domain = int(self.domain_df['domain_size'].max())
-
->>>>>>> 24e881a9
+
         self.domain_df.loc[fil_numattr, 'domain'] = ''
         self.domain_df.loc[fil_numattr, 'domain_size'] = 0
         # Remove categorical domain/training cells without a domain
@@ -882,16 +760,8 @@
 
         self._n_init_cat_attrs = self._dataset._n_init_cat_attrs
         self._n_init_num_attrs = self._dataset._n_init_num_attrs
-<<<<<<< HEAD
-# <<<<<<< HEAD
-#         self._n_init_attrs = self._n_init_cat_attrs + self._n_init_num_attrs
-# =======
+
         self._n_init_attrs = self._dataset._n_init_attrs
-# >>>>>>> hcq-embedding-3
-=======
-
-        self._n_init_attrs = self._dataset._n_init_attrs
->>>>>>> 24e881a9
 
         self._n_train_cat_attrs = self._dataset._n_train_cat_attrs
         self._n_train_num_attrs = self._dataset._n_train_num_attrs
@@ -956,20 +826,11 @@
         self.attr_W = torch.nn.Parameter(torch.zeros(self._n_train_attrs,
             self._n_init_cat_attrs + self._n_num_attr_groups))
 
-<<<<<<< HEAD
-# <<<<<<< HEAD
-# =======
-=======
->>>>>>> 24e881a9
         # Weights for 1) embedding score and 2) co-occurrence probabilities
         # for categorical domain values.
         self.cat_feat_W = torch.nn.Parameter(torch.zeros(self._n_train_attrs,
             1 + self._n_init_attrs, 1))
 
-<<<<<<< HEAD
-# >>>>>>> hcq-embedding-3
-=======
->>>>>>> 24e881a9
         # Initialize all but the first 0th vector embedding (reserved).
         torch.nn.init.xavier_uniform_(self.in_W[1:])
         torch.nn.init.xavier_uniform_(self.out_W[1:])
@@ -987,14 +848,7 @@
             torch.nn.init.xavier_uniform_(self.out_num_bias1)
 
         torch.nn.init.xavier_uniform_(self.attr_W)
-<<<<<<< HEAD
-# <<<<<<< HEAD
-# =======
         torch.nn.init.xavier_uniform_(self.cat_feat_W)
-# >>>>>>> hcq-embedding-3
-=======
-        torch.nn.init.xavier_uniform_(self.cat_feat_W)
->>>>>>> 24e881a9
 
         self._cat_loss = CrossEntropyLoss()
         # TODO: we use MSE loss for all numerical attributes for now.
@@ -1136,42 +990,13 @@
     def _cat_forward(self, combined_init, domain_idxs, domain_masks):
         """
         combined_init: (batch, embed size, 1)
-<<<<<<< HEAD
-# <<<<<<< HEAD
-#         domain_idxs: (batch, max domain)
-#         domain_masks: (batch, max domain)
-# =======
         cat_attr_idxs: (batch, 1)
         domain_idxs: (batch, max domain)
         domain_masks: (batch, max domain)
-        domain_cooccur: (batch, max domain, # of init attrs)
-# >>>>>>> hcq-embedding-3
-
-=======
-        cat_attr_idxs: (batch, 1)
-        domain_idxs: (batch, max domain)
-        domain_masks: (batch, max domain)
->>>>>>> 24e881a9
         Returns logits: (batch, max domain)
         """
         # (batch, max domain, embed size)
         domain_vecs = self.out_W.index_select(0, domain_idxs.view(-1)).view(*domain_idxs.shape, self._embed_size)
-<<<<<<< HEAD
-# <<<<<<< HEAD
-# 
-#         # (batch, max domain, 1)
-#         logits = domain_vecs.matmul(combined_init)
-# 
-#         # (batch, max domain, 1)
-#         domain_biases = self.out_B.index_select(0, domain_idxs.view(-1)).view(*domain_idxs.shape, 1)
-# 
-#         # (batch, max domain, 1)
-#         logits.add_(domain_biases)
-#         # (batch, max domain)
-#         logits = logits.squeeze(-1)
-# =======
-=======
->>>>>>> 24e881a9
         # (batch, max domain, 1)
         embed_prods = domain_vecs.matmul(combined_init)
         # (batch, max domain, 1)
@@ -1189,10 +1014,6 @@
         #         *self.cat_feat_W.shape[1:])
         # # (batch, max domain)
         # logits = domain_feats.matmul(cat_feat_W).squeeze(-1)
-<<<<<<< HEAD
-# >>>>>>> hcq-embedding-3
-=======
->>>>>>> 24e881a9
 
         # Add mask to void out-of-domain indexes
         # (batch, max domain)
@@ -1253,15 +1074,6 @@
                 domain_idxs, domain_masks):
         """
         Performs one forward pass.
-<<<<<<< HEAD
-# <<<<<<< HEAD
-# 
-#         is_categorical: (batch, 1)
-#         attr_idxs: (batch, 1)
-# =======
-# >>>>>>> hcq-embedding-3
-=======
->>>>>>> 24e881a9
         """
         # (batch, embed size, 1)
         combined_init = self._get_combined_init_vec(init_cat_idxs, init_numvals,
@@ -1277,17 +1089,8 @@
                     domain_idxs[cat_mask], \
                     domain_masks[cat_mask]
             # (# of cat VIDs, max_cat_domain)
-<<<<<<< HEAD
-# <<<<<<< HEAD
-#             cat_logits = self._cat_forward(cat_combined_init, domain_idxs, domain_masks)
-# =======
             cat_logits = self._cat_forward(cat_combined_init, domain_idxs,
                     domain_masks)
-# >>>>>>> hcq-embedding-3
-=======
-            cat_logits = self._cat_forward(cat_combined_init, domain_idxs,
-                    domain_masks)
->>>>>>> 24e881a9
 
         pred_numvals = torch.empty(0, self._max_num_dim)
         if len(num_mask):
@@ -1341,15 +1144,7 @@
 
         # Returns VIDs to train on.
         sampler = VidSampler(self.domain_df, self.ds.get_raw_data(),
-<<<<<<< HEAD
-# <<<<<<< HEAD
-#                 self._numerical_attr_groups,
-# =======
                 self._numerical_attrs, self._numerical_attr_groups,
-# >>>>>>> hcq-embedding-3
-=======
-                self._numerical_attrs, self._numerical_attr_groups,
->>>>>>> 24e881a9
                 shuffle=shuffle, train_only_clean=train_only_clean)
 
         logging.debug("%s: training (lambda = %f) on %d cells (%d cells in total) in:\n1) %d categorical columns: %s\n2) %d numerical columns: %s",
@@ -1660,15 +1455,7 @@
         def calc_rmse(df_filter):
             if df_filter.sum() == 0:
                 return 0
-<<<<<<< HEAD
-# <<<<<<< HEAD
-#             X_cor = df_res.loc[df_filter, '_value_'].apply(lambda arr: arr[0]).values.astype(np.float)
-# =======
             X_cor = df_res.loc[df_filter, '_value_'].apply(lambda arr: arr[0] if arr[0] != '_nan_' else 0.).values.astype(np.float)
-# >>>>>>> hcq-embedding-3
-=======
-            X_cor = df_res.loc[df_filter, '_value_'].apply(lambda arr: arr[0] if arr[0] != '_nan_' else 0.).values.astype(np.float)
->>>>>>> 24e881a9
             X_inferred = df_res.loc[df_filter, 'inferred_val'].values.astype(np.float)
             assert X_cor.shape == X_inferred.shape
             return np.sqrt(np.mean((X_cor - X_inferred) ** 2))
