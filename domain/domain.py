--- conflicted
+++ resolved
@@ -193,16 +193,10 @@
             self._corr_attrs[(attr,thres)] = []
 
             if attr in self.correlations:
-<<<<<<< HEAD
-                d_temp = self.correlations[attr]
-                d_temp = d_temp.abs()
-                self._corr_attrs[(attr,thres)] = sorted([rec[0] for rec in d_temp[d_temp > thres].items() if rec[0] != attr])
-=======
                 attr_correlations = self.correlations[attr]
-                self._corr_attrs[(attr, thres)] = [corr_attr
+                self._corr_attrs[(attr, thres)] = sorted([corr_attr
                                                    for corr_attr, corr_strength in attr_correlations.items()
-                                                   if corr_attr != attr and corr_strength > thres]
->>>>>>> 82789d7b
+                                                   if corr_attr != attr and corr_strength > thres])
 
         return self._corr_attrs[(attr, thres)]
 
