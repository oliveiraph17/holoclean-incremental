import collections
from functools import lru_cache
import logging
import pandas as pd
import time

import itertools
import numpy as np
from tqdm import tqdm

from dataset import AuxTables, CellStatus
from .estimators import *
from .correlations import compute_norm_cond_entropy_corr
from utils import NULL_REPR


class DomainEngine:
    def __init__(self, env, dataset, max_sample=5):
        """
        :param env: (dict) contains global settings such as verbose
        :param dataset: (Dataset) current dataset
        :param max_sample: (int) maximum # of domain values from a random sample
        """
        self.env = env
        self.ds = dataset
        self.domain_thresh_1 = env["domain_thresh_1"]
        self.weak_label_thresh = env["weak_label_thresh"]
        self.domain_thresh_2 = env["domain_thresh_2"]
        self.max_domain = env["max_domain"]
        self.cor_strength = env["cor_strength"]
        self.estimator_type = env["estimator_type"]

        self.setup_complete = False
        self.domain = None
        self.total = None
        self.correlations = None
        self.do_quantization = False
        self._corr_attrs = {}
        self.max_sample = max_sample
        self.single_stats = {}
        self.pair_stats = {}

    def setup(self):
        """
        setup initializes the in-memory and Postgres auxiliary tables (e.g.
        'cell_domain', 'pos_values').
        """
        tic = time.time()
        self.setup_attributes()
        self.domain_df = self.generate_domain()
        self.store_domains(self.domain_df)
        status = "DONE with domain preparation."
        toc = time.time()
        return status, toc - tic

    def store_domains(self, domain):
        """
        store_domains stores the 'domain' DataFrame as the 'cell_domain'
        auxiliary table as well as generates the 'pos_values' auxiliary table,
        a long-format of the domain values, in Postgres.

        pos_values schema:
            _tid_: entity/tuple ID
            _cid_: cell ID
            _vid_: random variable ID (all cells with more than 1 domain value)
        """
        if domain.empty:
            raise Exception("ERROR: Generated domain is empty.")
        self.ds.generate_aux_table(AuxTables.cell_domain, domain, store=True)
        self.ds.aux_table[AuxTables.cell_domain].create_db_index(self.ds.engine, ['_vid_'])
        self.ds.aux_table[AuxTables.cell_domain].create_db_index(self.ds.engine, ['_tid_'])
        self.ds.aux_table[AuxTables.cell_domain].create_db_index(self.ds.engine, ['_cid_'])
        query = "SELECT _vid_, _cid_, _tid_, attribute, a.rv_val, a.val_id from %s , unnest(string_to_array(regexp_replace(domain,\'[{\"\"}]\',\'\',\'gi\'),\'|||\')) WITH ORDINALITY a(rv_val,val_id)" % AuxTables.cell_domain.name
        self.ds.generate_aux_table_sql(AuxTables.pos_values, query, index_attrs=['_tid_', 'attribute'])

    def setup_attributes(self):
        total, single_stats, pair_stats = self.ds.get_statistics()
        self.correlations = self.ds.get_correlations()
        self.total = total
        self.single_stats = single_stats
        logging.debug("preparing pruned co-occurring statistics...")
        tic = time.clock()
        self.pair_stats = self._pruned_pair_stats(pair_stats)
        logging.debug("DONE with pruned co-occurring statistics in %.2f secs", time.clock() - tic)
        self.setup_complete = True

    def _pruned_pair_stats(self, pair_stats):
        """
        _pruned_pair_stats converts 'pair_stats' which is a dictionary mapping
            { attr1 -> { attr2 -> {val1 -> {val2 -> count } } } } where
              <val1>: all possible values for attr1
              <val2>: all values for attr2 that appeared at least once with <val1>
              <count>: frequency (# of entities) where attr1: <val1> AND attr2: <val2>

        to a flattened 4-level dictionary { attr1 -> { attr2 -> { val1 -> [pruned list of val2] } } }
        i.e. maps to the co-occurring values for attr2 that exceed
        the self.domain_thresh_1 co-occurrence probability for a given
        attr1-val1 pair.
        """

        out = {}
        for attr1 in tqdm(pair_stats.keys()):
            out[attr1] = {}
            for attr2 in pair_stats[attr1].keys():
                out[attr1][attr2] = {}
                for val1 in pair_stats[attr1][attr2].keys():
                    denominator = self.single_stats[attr1][val1]
                    # tau becomes a threshhold on co-occurrence frequency
                    # based on the co-occurrence probability threshold
                    # domain_thresh_1.
                    tau = float(self.domain_thresh_1*denominator)
                    top_cands = [(val2, count/denominator) for (val2, count) in pair_stats[attr1][attr2][val1].items() if count > tau]
                    out[attr1][attr2][val1] = top_cands
        return out

    @staticmethod
    @lru_cache(maxsize=None)
    def get_corr_attributes(attr, thres, correlations):
        """
        get_corr_attributes returns attributes from self.correlations
        that are correlated with attr with magnitude at least self.cor_strength
        (init parameter).

        :param attr: (string) the original attribute to get the correlated attributes for.
        :param thres: (float) correlation threshold (absolute) for returned attributes.
        :param correlations: (nested tuples) correlations between every pair of attributes.
        """
<<<<<<< HEAD
        # The format of 'correlations' is as follows:
        # (
        #     ('attr1', (('attr1', 1.0),
        #                ('attr2', <value_1_2>),
        #                ('attr3', <value_1_3>),
        #                ('attr4', <value_1_4>),
        #                ...
        #                ('attrX', <value_1_X>))),
        #
        #     ('attr2', (('attr1', <value_2_1>),
        #                ('attr2', 1.0),
        #                ('attr3', <value_2_3>),
        #                ('attr4', <value_2_4>),
        #                ...
        #                ('attrX', <value_2_X>))),
        #
        #     ...
        #
        #     ('attrX', (('attr1', <value_X_1>),
        #                ('attr2', <value_X_2>),
        #                ('attr3', <value_X_3>),
        #                ('attr4', <value_X_4>),
        #                ...
        #                ('attrX', 1.0)))
        # )
        for current_attr_tuple in correlations:
            if attr in current_attr_tuple:
                attr_correlations_tuple = current_attr_tuple[1]
                return sorted([attr_correlations[0]
                              for attr_correlations in attr_correlations_tuple
                              # <<<<<<< HEAD
                              #     if corr_attr != attr and corr_strength > thres])
                              # =======
                              if attr_correlations[0] != attr and attr_correlations[1] >= thres])
                              # >>>>>>> hcq-embedding-3
        return []
=======
        if attr not in self.correlations:
            return []
        attr_correlations = self.correlations[attr]
        return sorted([corr_attr
            for corr_attr, corr_strength in attr_correlations.items()
            if corr_attr != attr and corr_strength >= thres])
>>>>>>> 24e881a9

    def generate_domain(self):
        """
        Generates the domain for each cell in the active attributes as well
        as assigns a random variable ID (_vid_) for cells that have
        a domain of size >= 2.

        See get_domain_cell for how the domain is generated from co-occurrence
        and correlated attributes.

        If no values can be found from correlated attributes, return a random
        sample of domain values.

        :return: DataFrame with columns
            _tid_: entity/tuple ID
            _cid_: cell ID (one for every cell in the raw data in active attributes)
            _vid_: random variable ID (one for every cell with a domain of at least size 2)
            attribute: attribute name
            domain: ||| separated string of domain values
            domain_size: length of domain
            init_value: initial value for this cell
            init_index: domain index of init_value
            fixed: 1 if a random sample was taken since no correlated attributes/top K values
        """

        if not self.setup_complete:
            raise Exception(
                "Call <setup_attributes> to setup active attributes. Error detection should be performed before setup.")

        logging.debug('generating initial set of un-pruned domain values...')
        tic = time.clock()
        # Iterate over dataset rows.
        cells = []
        vid = 0

        raw_df = self.ds.get_quantized_data() if self.do_quantization else self.ds.get_raw_data()
        if not self.ds.is_first_batch() and self.env['repair_previous_errors']:
            # TODO(kaster): adjust here to properly handle quantized_data for previous dirty rows
            records = pd.concat([self.ds.get_previous_dirty_rows(), raw_df]).to_records(index=False)
        else:
            records = raw_df.to_records()

        dk_lookup = {(val[0], val[1]) for val in self.ds.aux_table[AuxTables.dk_cells].df[['_tid_', 'attribute']].values}

        for row in tqdm(list(records)):
            tid = row['_tid_']
            for attr in self.ds.get_active_attributes():
                init_value, init_value_idx, dom = self.get_domain_cell(attr, row)

                # We will use an estimator model for additional weak labelling
                # below, which requires an initial pruned domain first.
                # Weak labels will be trained on the init values.
                cid = self.ds.get_cell_id(tid, attr)

                # Originally, all cells have a NOT_SET status to be considered
                # in weak labelling.
                cell_status = CellStatus.NOT_SET.value

                if len(dom) <= 1:
                    # Initial  value is NULL and we cannot come up with
                    # a domain (note that NULL is not included in the domain)
# <<<<<<< HEAD
#                     # Note if len(dom) == 1, then we generated a single correct
#                     # value (since NULL is not included in the domain).
#                     # This would be a "SINGLE_VALUE" example and we'd still
#                     # like to generate a random domain for it.
# =======
# >>>>>>> hcq-embedding-3
                    if init_value == NULL_REPR and len(dom) == 0:
                       continue

                    # Not enough domain values, we need to get some random
                    # values (other than 'init_value') for training. However,
                    # this might still get us zero domain values.
<<<<<<< HEAD
# <<<<<<< HEAD
#                     rand_dom_values = self.get_random_domain(attr, init_value)
# =======
                    rand_dom_values = self.get_random_domain(attr, dom)
# >>>>>>> hcq-embedding-3

# <<<<<<< HEAD
#                     # rand_dom_values might still be empty. In this case,
#                     # there are no other possible values for this cell. There
#                     # is not point to use this cell for training and there is no
#                     # point to run inference on it since we cannot even generate
#                     # a random domain. Therefore, we just ignore it from the
#                     # final tensor.
#                     # We do not drop NULL cells since we stil have to repair them
#                     # with their 1 domain value.
#                     if init_value != NULL_REPR and len(rand_dom_values) == 0:
#                         continue
# =======
                    # We still want to add cells with only 1 single value and no
                    # additional random domain # they are required in the output.
# >>>>>>> hcq-embedding-3

=======
                    rand_dom_values = self.get_random_domain(attr, dom)

                    # We still want to add cells with only 1 single value and no
                    # additional random domain # they are required in the output.
>>>>>>> 24e881a9

                    # Otherwise, just add the random domain values to the domain
                    # and set the cell status accordingly.
                    dom.extend(rand_dom_values)

                    # Set the cell status that this is a single value and was
                    # randomly assigned other values in the domain. These will
                    # not be modified by the estimator.
                    cell_status = CellStatus.SINGLE_VALUE.value

                dom_vals = "|||".join(dom)
                cells.append({"_tid_": tid,
                              "attribute": attr,
                              "_cid_": cid,
                              "_vid_": vid,
                              "domain": dom_vals,
                              "domain_size": len(dom),
                              "init_value": init_value,
                              "init_index": init_value_idx,
                              "weak_label": init_value,
                              "weak_label_idx": init_value_idx,
                              "fixed": cell_status,
                              "is_dk": (tid, attr) in dk_lookup,
                              })
                vid += 1
        domain_df = pd.DataFrame(data=cells).sort_values('_vid_')
        logging.debug('domain size stats: %s', domain_df['domain_size'].describe())
        logging.debug('domain count by attr: %s', domain_df['attribute'].value_counts())
        logging.debug('DONE generating initial set of domain values in %.2fs', time.clock() - tic)

        return domain_df

    def get_domain_cell(self, attr, row):
        """
        get_domain_cell returns a list of all domain values for the given
        entity (row) and attribute. the domain never has null as a possible value.

        we define domain values as values in 'attr' that co-occur with values
        in attributes ('cond_attr') that are correlated with 'attr' at least in
        magnitude of self.cor_strength (init parameter).

        for example:

                cond_attr       |   attr
                h                   b                   <-- current row
                h                   c
                i                   d
                h                   e

        this would produce [b,c,e] as domain values.

        :return: (initial value of entity-attribute, domain values for entity-attribute).
        """

        domain = collections.OrderedDict()
        init_value = row[attr]
        correlated_attributes = self.get_corr_attributes(attr, self.cor_strength, self.correlations)
        # iterate through all correlated attributes and take the top k co-occurrence values
        # for 'attr' with the current row's 'cond_attr' value.
        for cond_attr in correlated_attributes:
            # ignore correlations with index, tuple id or the same attribute.
            if cond_attr == attr or cond_attr == '_tid_':
                continue
            if not self.pair_stats[cond_attr][attr]:
                logging.warning("domain generation could not find pair_statistics between attributes: {}, {}".format(cond_attr, attr))
                continue
            cond_val = row[cond_attr]
            # ignore co-occurrence with a null cond init value since we do not
            # store them.
            # also it does not make sense to retrieve the top co-occuring
            # values with a null value.
            # it is possible for cond_val to not be in pair stats if it only co-occurs
            # with null values.
# <<<<<<<< dev
#             if cond_val == NULL_REPR or cond_val not in self.pair_stats[cond_attr][attr]:
# ========
            if cond_val == NULL_REPR or self.pair_stats[cond_attr][attr][cond_val] == [NULL_REPR]:
# >>>>>>>> dev-mixed
                continue

            # update domain with top co-occuring values with the cond init value.
            candidates = self.pair_stats[cond_attr][attr][cond_val]
            for val, freq in candidates:
                if val in domain and domain[val] > freq:
                    continue
                domain[val] = freq

        # We should not have any NULLs since we do not store co-occurring NULL
        # values.
        if NULL_REPR in domain:
            del domain[NULL_REPR] # (kaster) Added because incremental statistics store NULLs
        assert NULL_REPR not in domain

        # Add the initial value to the domain if it is not NULL.
        if init_value != NULL_REPR:
            domain[init_value] = 1

        domain = [val for (val, freq) in reversed(sorted(domain.items(), key=lambda t: t[1]))][:self.max_domain]

        # Convert to ordered list to preserve order.
        domain_lst = sorted(list(domain))

        # Get the index of the initial value.
        # NULL values are not in the domain so we set their index to -1.
        init_value_idx = -1
        if init_value != NULL_REPR:
            init_value_idx = domain_lst.index(init_value)

        return init_value, init_value_idx, domain_lst

    def get_random_domain(self, attr, cur_dom):
        """
        get_random_domain returns a random sample of at most size
        'self.max_sample' of domain values for 'attr' that is NOT in 'cur_dom'.
        """
        domain_pool = set(self.single_stats[attr].keys())
        # We should not have any NULLs since we do not keep track of their
        # counts.
        domain_pool.discard(NULL_REPR) # (kaster) Added because incremental statistics store NULLs
        assert NULL_REPR not in domain_pool
        domain_pool = domain_pool.difference(cur_dom)
        domain_pool = sorted(list(domain_pool))
        size = len(domain_pool)
        if size > 0:
            k = min(self.max_sample, size)
            additional_values = np.random.choice(domain_pool, size=k, replace=False)
        else:
            additional_values = []
        return sorted(additional_values)

    def generate_domain_embedding(self, domain_attrs):
        """
        Simple version of generate_domain (for TupleEmbedding) (no random
        sampling).

        Generates domains for the attributes in domain_attrs.

        :return: DataFrame with columns
            _tid_: entity/tuple ID
            attribute: attribute name
            _cid_: cell ID (one for every cell in the raw data in active attributes)
            _vid_: random variable ID (one for every cell with a domain of at least size 2)
            domain: ||| separated string of domain values
            domain_size: length of domain
            init_value: initial value for this cell
            init_index: domain index of init_value
        """
        if not self.setup_complete:
            self.setup_attributes()

        logging.debug('generating initial set of un-pruned domain values...')
        records = self.ds.get_raw_data().to_records()
        vid = 0
        domain_df = None

        cells = []
        for row in tqdm(list(records)):
            tid = row['_tid_']
            for attr in domain_attrs:
                init_value, init_value_idx, dom = self.get_domain_cell(attr, row)
                cid = self.ds.get_cell_id(tid, attr)
                cells.append({"_tid_": tid,
                              "attribute": attr,
                              "_cid_": cid,
                              "_vid_": vid,
                              "domain": "|||".join(dom),
                              "domain_size": len(dom),
                              "init_value": init_value,
                              "init_index": init_value_idx,
                              })
                vid += 1

        if domain_df is not None:
            domain_df = pd.concat([domain_df, pd.DataFrame(data=cells)]).reset_index(drop=True)
        else:
            domain_df = pd.DataFrame(data=cells)

        domain_df = domain_df.sort_values('_vid_')
        return domain_df

    def run_estimator(self):
        """
        Runs weak labelling and domain pruning using estimator on domain
        dataframe.
        """
        self.domain_df = self._run_estimator()
        self.store_domains(self.domain_df)

    def _run_estimator(self):
        # Skip estimator model since we do not require any weak labelling or domain
        # pruning based on estimator's posterior probabilities.
        if self.env['estimator_type'] is None \
                or (self.env['weak_label_thresh'] == 1 \
                and self.env['domain_thresh_2'] == 0):
            return self.domain_df

        domain_df = self.domain_df.sort_values('_vid_')

        # Run pruned domain values from correlated attributes above through
        # estimator model for a naive probability estimation.
        logging.debug('training estimator for estimating domain value probabilities...')
        tic = time.clock()

        logging.debug('using estimator: %s', self.env['estimator_type'])
        estimator = None
        if self.env['estimator_type'] == 'NaiveBayes':
            estimator = NaiveBayes(self.env, self.ds, domain_df, self.correlations)
        elif self.env['estimator_type'] == 'Logistic':
            estimator = Logistic(self.env, self.ds, domain_df)
        elif self.env['estimator_type'] == 'TupleEmbedding':
            estimator = TupleEmbedding(self.env, self.ds, domain_df)
            # Memoize embedding model for later use (e.g. in featurizers).
            self.ds.load_embedding_model(estimator)
        else:
            raise Exception('estimator_type must be one of {NaiveBayes, Logistic, TupleEmbedding}')
        estimator.train(self.env['estimator_epochs'], self.env['estimator_batch_size'])
        logging.debug('DONE training estimator in %.2fs', time.clock() - tic)

        # Predict probabilities for all pruned domain values.
        logging.debug('predicting domain value probabilities from estimator...')
        tic = time.clock()
        preds_by_cell = estimator.predict_pp_batch()
        logging.debug('DONE predictions in %.2f secs, re-constructing cell domain...', time.clock() - tic)

        logging.debug('re-assembling final cell domain table...')
        tic = time.clock()
        # iterate through raw/current data and generate posterior probabilities for
        # weak labelling
        num_weak_labels = 0
        updated_domain_df = []

        # TODO(richardwu): we currently do not do anything with is_cat.
        for (vid, is_cat, preds), row in tqdm(list(zip(preds_by_cell, domain_df.to_records()))):
            # Do not re-label single valued cells OR clean cells.
            if row['fixed'] == CellStatus.SINGLE_VALUE.value or not row['is_dk']:
                updated_domain_df.append(row)
                continue

            # prune domain if any of the values are above our domain_thresh_2
            preds = [[val, proba] for val, proba in preds if proba >= self.domain_thresh_2] or preds

            # cap the maximum # of domain values to self.max_domain based on probabilities.
            domain_values = [val for val, proba in sorted(preds, key=lambda pred: pred[1], reverse=True)[:self.max_domain]]

            # ensure the initial value is included even if its probability is low.
            init_val = row['init_value']
            if init_val not in domain_values and init_val != NULL_REPR:
                domain_values.append(init_val)
            domain_values = sorted(domain_values)
            # update our memoized domain values for this row again
            row['domain'] = '|||'.join(domain_values)
            row['domain_size'] = len(domain_values)
            # update init index based on new domain
            if row['init_value'] in domain_values:
                row['init_index'] = domain_values.index(row['init_value'])
            # update weak label index based on new domain
            if row['weak_label'] != NULL_REPR:
                row['weak_label_idx'] = domain_values.index(row['weak_label'])

            weak_label, weak_label_prob = max(preds, key=lambda pred: pred[1])

            # Assign weak label if it is not the same as init AND domain value
            # exceeds our weak label threshold.
            if weak_label != row['init_value'] and weak_label_prob >= self.weak_label_thresh:
                num_weak_labels += 1

                weak_label_idx = domain_values.index(weak_label)
                row['weak_label'] = weak_label
                row['weak_label_idx'] = weak_label_idx
                row['fixed'] = CellStatus.WEAK_LABEL.value

            updated_domain_df.append(row)

        # update our cell domain df with our new updated domain
        domain_df = pd.DataFrame.from_records(updated_domain_df,
                columns=updated_domain_df[0].dtype.names)\
                        .drop('index', axis=1).sort_values('_vid_')
        logging.debug('DONE assembling cell domain table in %.2fs', time.clock() - tic)

        logging.info('number of (additional) weak labels assigned from estimator: %d', num_weak_labels)

        logging.debug('DONE generating domain and weak labels')
        return domain_df<|MERGE_RESOLUTION|>--- conflicted
+++ resolved
@@ -125,7 +125,6 @@
         :param thres: (float) correlation threshold (absolute) for returned attributes.
         :param correlations: (nested tuples) correlations between every pair of attributes.
         """
-<<<<<<< HEAD
         # The format of 'correlations' is as follows:
         # (
         #     ('attr1', (('attr1', 1.0),
@@ -156,20 +155,8 @@
                 attr_correlations_tuple = current_attr_tuple[1]
                 return sorted([attr_correlations[0]
                               for attr_correlations in attr_correlations_tuple
-                              # <<<<<<< HEAD
-                              #     if corr_attr != attr and corr_strength > thres])
-                              # =======
                               if attr_correlations[0] != attr and attr_correlations[1] >= thres])
-                              # >>>>>>> hcq-embedding-3
         return []
-=======
-        if attr not in self.correlations:
-            return []
-        attr_correlations = self.correlations[attr]
-        return sorted([corr_attr
-            for corr_attr, corr_strength in attr_correlations.items()
-            if corr_attr != attr and corr_strength >= thres])
->>>>>>> 24e881a9
 
     def generate_domain(self):
         """
@@ -230,49 +217,21 @@
 
                 if len(dom) <= 1:
                     # Initial  value is NULL and we cannot come up with
-                    # a domain (note that NULL is not included in the domain)
-# <<<<<<< HEAD
-#                     # Note if len(dom) == 1, then we generated a single correct
-#                     # value (since NULL is not included in the domain).
-#                     # This would be a "SINGLE_VALUE" example and we'd still
-#                     # like to generate a random domain for it.
-# =======
-# >>>>>>> hcq-embedding-3
+                    # a domain (note that NULL is not included in the domain);
+                    # Note if len(dom) == 1, then we generated a single correct
+                    # value (since NULL is not included in the domain).
+                    # This would be a "SINGLE_VALUE" example and we'd still
+                    # like to generate a random domain for it.
                     if init_value == NULL_REPR and len(dom) == 0:
                        continue
 
                     # Not enough domain values, we need to get some random
                     # values (other than 'init_value') for training. However,
                     # this might still get us zero domain values.
-<<<<<<< HEAD
-# <<<<<<< HEAD
-#                     rand_dom_values = self.get_random_domain(attr, init_value)
-# =======
                     rand_dom_values = self.get_random_domain(attr, dom)
-# >>>>>>> hcq-embedding-3
-
-# <<<<<<< HEAD
-#                     # rand_dom_values might still be empty. In this case,
-#                     # there are no other possible values for this cell. There
-#                     # is not point to use this cell for training and there is no
-#                     # point to run inference on it since we cannot even generate
-#                     # a random domain. Therefore, we just ignore it from the
-#                     # final tensor.
-#                     # We do not drop NULL cells since we stil have to repair them
-#                     # with their 1 domain value.
-#                     if init_value != NULL_REPR and len(rand_dom_values) == 0:
-#                         continue
-# =======
+
                     # We still want to add cells with only 1 single value and no
                     # additional random domain # they are required in the output.
-# >>>>>>> hcq-embedding-3
-
-=======
-                    rand_dom_values = self.get_random_domain(attr, dom)
-
-                    # We still want to add cells with only 1 single value and no
-                    # additional random domain # they are required in the output.
->>>>>>> 24e881a9
 
                     # Otherwise, just add the random domain values to the domain
                     # and set the cell status accordingly.
@@ -346,11 +305,7 @@
             # values with a null value.
             # it is possible for cond_val to not be in pair stats if it only co-occurs
             # with null values.
-# <<<<<<<< dev
-#             if cond_val == NULL_REPR or cond_val not in self.pair_stats[cond_attr][attr]:
-# ========
             if cond_val == NULL_REPR or self.pair_stats[cond_attr][attr][cond_val] == [NULL_REPR]:
-# >>>>>>>> dev-mixed
                 continue
 
             # update domain with top co-occuring values with the cond init value.
